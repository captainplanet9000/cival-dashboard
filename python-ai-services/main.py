from fastapi import FastAPI, BackgroundTasks, HTTPException, Query
from supabase import create_client as create_supabase_client
import os
<<<<<<< HEAD
from typing import Optional, List, Dict, Any 
from dotenv import load_dotenv
import uuid
import json 
from datetime import datetime, timezone 
from pydantic import ValidationError # For parsing ProposedTradeSignal explicitly

# AG-UI Event Imports
from ag_ui_protocol.events import (
    RunStarted, RunFinished, RunError, 
    StepStarted, StepFinished,
    TextMessageStart, TextMessageContent, TextMessageEnd
=======
import json # Added for JSON serialization/deserialization
import time # Added for request logging
from typing import Dict, List, Optional, Any
from contextlib import asynccontextmanager

from fastapi import FastAPI, HTTPException, BackgroundTasks, Request # Added Request
from fastapi.responses import JSONResponse # Added JSONResponse
from fastapi.middleware.cors import CORSMiddleware
from pydantic import BaseModel, Field
from pydantic_ai import Agent, RunContext
import uvicorn
from loguru import logger
import redis.asyncio as aioredis

# Import our enhanced AI services
from services.trading_coordinator import TradingCoordinator
from services.market_analyst import MarketAnalyst
from services.risk_monitor import RiskMonitor
from services.vault_manager import VaultManager
from services.strategy_optimizer import StrategyOptimizer
from utils.google_sdk_bridge import GoogleSDKBridge
from utils.a2a_protocol import A2AProtocol
from types.trading_types import *

# Global services registry
services: Dict[str, Any] = {}

# Pydantic Models for API responses
class CrewBlueprint(BaseModel):
    id: str = Field(..., example="crew_bp_1")
    name: str = Field(..., example="Trading Analysis Crew")
    description: str = Field(..., example="A crew specialized in analyzing market data and proposing trades.")

class LLMParameter(BaseModel):
    temperature: Optional[float] = Field(None, example=0.7, description="Controls randomness in generation.")
    max_tokens: Optional[int] = Field(None, example=1000, description="Maximum number of tokens to generate.")
    top_p: Optional[float] = Field(None, example=0.9, description="Nucleus sampling parameter.")
    top_k: Optional[int] = Field(None, example=40, description="Top-k sampling parameter.")
    frequency_penalty: Optional[float] = Field(None, example=0.0, description="Penalizes new tokens based on their existing frequency.")
    presence_penalty: Optional[float] = Field(None, example=0.0, description="Penalizes new tokens based on whether they appear in the text so far.")

class LLMConfig(BaseModel):
    id: str = Field(..., example="llm_cfg_1")
    model_name: str = Field(..., example="gemini-1.5-pro")
    api_key_env_var: Optional[str] = Field(None, example="GEMINI_API_KEY", description="Environment variable for the API key.")
    parameters: LLMParameter = Field(..., description="Specific parameters for the LLM.")


@asynccontextmanager
async def lifespan(app: FastAPI):
    """Initialize and cleanup AI services"""
    logger.info("🚀 Starting PydanticAI Enhanced Services")
    app.state.redis_cache_client = None  # Initialize with None
    try:
        # Initialize Redis Cache Client
        redis_url = os.getenv("REDIS_URL", "redis://localhost:6379")
        app.state.redis_cache_client = await aioredis.from_url(redis_url)
        await app.state.redis_cache_client.ping()  # Check connection
        logger.info(f"Successfully connected to Redis at {redis_url} for caching.")
    except Exception as e:
        logger.error(f"Failed to connect to Redis for caching: {e}. Application will continue without caching.")
        app.state.redis_cache_client = None # Ensure it's None if connection failed

    # Initialize Google SDK Bridge
    google_bridge = GoogleSDKBridge(
        project_id=os.getenv("GOOGLE_CLOUD_PROJECT_ID", "cival-dashboard-dev"),
        credentials_path=os.getenv("GOOGLE_CLOUD_CREDENTIALS"),
        region=os.getenv("GOOGLE_CLOUD_REGION", "us-central1")
    )
    await google_bridge.initialize()
    
    # Initialize A2A Protocol Bridge
    a2a_protocol = A2AProtocol(
        google_bridge=google_bridge,
        redis_url=os.getenv("REDIS_URL", "redis://localhost:6379")
    )
    await a2a_protocol.initialize()
    
    # Initialize enhanced AI agents
    services.update({
        "google_bridge": google_bridge,
        "a2a_protocol": a2a_protocol,
        "trading_coordinator": TradingCoordinator(google_bridge, a2a_protocol),
        "market_analyst": MarketAnalyst(google_bridge, a2a_protocol),
        "risk_monitor": RiskMonitor(google_bridge, a2a_protocol),
        "vault_manager": VaultManager(google_bridge, a2a_protocol),
        "strategy_optimizer": StrategyOptimizer(google_bridge, a2a_protocol)
    })
    
    # Register agents with A2A protocol
    for agent_name, agent in services.items():
        if hasattr(agent, 'register_with_a2a'):
            await agent.register_with_a2a()
    
    logger.info("✅ All PydanticAI services initialized")
    yield
    
    # Cleanup
    logger.info("🛑 Shutting down PydanticAI services")
    if app.state.redis_cache_client:
        try:
            await app.state.redis_cache_client.close()
            logger.info("Redis cache client closed successfully.")
        except Exception as e:
            logger.error(f"Error closing Redis cache client: {e}")

    for service in services.values():
        if hasattr(service, 'cleanup'):
            await service.cleanup()

# Create FastAPI app with lifespan
app = FastAPI(
    title="PydanticAI Enhanced Trading Services",
    description="Advanced AI agents complementing Google SDK and A2A systems",
    version="1.0.0",
    lifespan=lifespan
>>>>>>> 74d368e7
)
# Local Imports
from websocket_server import schedule_broadcast
from callbacks.agui_crew_callback_handler import AgUiCrewCallbackHandler

<<<<<<< HEAD
from models.api_models import (
    CrewRunRequest, CrewRunResponse, 
    CreateAgentApiPayload, UpdateAgentApiPayload, TradingAgentDetailsResponse,
    AgentMemoryResponseItem
=======
# Global Exception Handler
@app.exception_handler(Exception)
async def global_exception_handler(request: Request, exc: Exception):
    logger.exception(f"Unhandled exception caught by global handler for request: {request.method} {request.url}")
    return JSONResponse(
        status_code=500,
        content={"detail": "An internal server error occurred. Please check server logs for details."},
    )

# Request Logging Middleware
@app.middleware("http")
async def request_logging_middleware(request: Request, call_next):
    start_time = time.time()

    client_host = request.client.host if request.client else "unknown"
    logger.info(f"Incoming request: {request.method} {request.url.path} from {client_host}")

    response = await call_next(request)

    process_time = (time.time() - start_time) * 1000 # milliseconds
    logger.info(f"Response: {response.status_code} for {request.method} {request.url.path} (Processed in {process_time:.2f}ms)")

    return response

# Add CORS middleware for Next.js dashboard
# Ensure this is added after the logging middleware if you want to log CORS preflight/actual requests
app.add_middleware(
    CORSMiddleware,
    allow_origins=["http://localhost:8080", "http://localhost:3000"],
    allow_credentials=True,
    allow_methods=["*"],
    allow_headers=["*"],
>>>>>>> 74d368e7
)
from models.base_models import ProposedTradeSignal # Changed from TradeSignal
from services.agent_task_service import AgentTaskService
from services.simulated_trade_executor import SimulatedTradeExecutor
from services.agent_service import (
    AgentService, 
    AgentRecordNotFoundError, 
    AgentConfigValidationError,
    UserFundingWalletError, 
    StrategyNotFoundError,  
    InsufficientFundsError, 
    AgentRecordCreationError, 
    AgentWalletCreationError, 
    AgentWalletLinkError,     
    AgentFundingError,        
    AgentActivationError,     
    AgentUpdateError          
)
from services.vault_service import VaultService
from services.memory_service import MemoryService, MemoryInitializationError 
from agents.trading_crew import trading_crew as default_trading_crew 
from crewai import Crew 
from agents.crew_llm_config import get_llm, ERROR_MSG as LLM_ERROR_MSG, get_available_llm_identifiers
from models.agent_task_models import AgentTask, AgentTaskStatus # Ensure AgentTaskStatus is available
from models.crew_models import CrewBlueprint 
import logging

<<<<<<< HEAD
# --- Crew Registry ---
CREW_REGISTRY: Dict[str, Crew] = {
    "default_trading_crew": default_trading_crew,
}
# --- End Crew Registry ---

logger = logging.getLogger(__name__)
logging.basicConfig(level=logging.INFO)

class AppAgentServiceError(Exception): # Renamed from AgentServiceError to avoid conflict with service's own base error
    pass

load_dotenv()
app = FastAPI(title="Python AI Services API - CrewAI Extension")

supabase_url = os.environ.get("NEXT_PUBLIC_SUPABASE_URL")
supabase_key = os.environ.get("SUPABASE_SERVICE_ROLE_KEY")

supabase_client = None
agent_task_service: Optional[AgentTaskService] = None
simulated_trade_executor: Optional[SimulatedTradeExecutor] = None
vault_service_instance: Optional[VaultService] = None
agent_service_instance: Optional[AgentService] = None

if not supabase_url or not supabase_key:
    logger.critical("Supabase URL or Key not configured. Services will not be available.")
else:
=======
# Health check endpoint
@app.get("/health")
async def health_check():
    """Health check for the PydanticAI services"""
    status = {}
    for name, service in services.items():
        if hasattr(service, 'health_check'):
            status[name] = await service.health_check()
        else:
            status[name] = "running"
    
    return {
        "status": "healthy",
        "services": status,
        "pydantic_ai_version": "0.0.14",
        "integration_status": "google_sdk_connected" if services.get("google_bridge") else "disconnected"
    }

@app.get("/health/deep")
async def deep_health_check(request: Request):
    """Performs a deep health check of critical dependencies."""
    dependencies = []
    overall_status = "healthy"
    http_status_code = 200

    # 1. Check Redis Cache Client
    redis_cache_client = request.app.state.redis_cache_client
    if redis_cache_client:
        try:
            await redis_cache_client.ping()
            dependencies.append({"name": "redis_cache", "status": "connected"})
            logger.info("Deep health check: Redis cache connected.")
        except Exception as e:
            dependencies.append({"name": "redis_cache", "status": "disconnected", "error": str(e)})
            overall_status = "unhealthy"
            http_status_code = 503
            logger.error(f"Deep health check: Redis cache disconnected - {e}")
    else:
        dependencies.append({"name": "redis_cache", "status": "not_configured"})
        logger.warning("Deep health check: Redis cache client not configured.")

    # 2. Conceptual Supabase Check (Placeholder)
    # No direct Supabase client is available in app.state for a generic check.
    # A real check would involve:
    # - Accessing a Supabase client (e.g., from app.state if initialized globally, or via a service).
    # - Performing a simple query, e.g., "SELECT 1" or checking a specific table's accessibility.
    # For now, this is a placeholder.
    dependencies.append({"name": "supabase", "status": "not_checked"})
    logger.info("Deep health check: Supabase check is a placeholder (not directly implemented in main.py).")
    # If a real check failed:
    # overall_status = "unhealthy"
    # http_status_code = 503
    # dependencies.append({"name": "supabase", "status": "disconnected", "error": "reason"})


    return JSONResponse(
        status_code=http_status_code,
        content={"overall_status": overall_status, "dependencies": dependencies}
    )

# Enhanced AI Agent Endpoints
@app.post("/api/agents/trading-coordinator/analyze")
async def trading_coordinator_analyze(request: TradingAnalysisRequest):
    """Enhanced trading coordination with PydanticAI intelligence"""
    coordinator = services.get("trading_coordinator")
    if not coordinator:
        raise HTTPException(status_code=503, detail="Trading coordinator not available")
    
>>>>>>> 74d368e7
    try:
        supabase_client = create_supabase_client(supabase_url, supabase_key)
        agent_task_service = AgentTaskService(supabase=supabase_client, logger=logger)
        simulated_trade_executor = SimulatedTradeExecutor(supabase_url, supabase_key)
        vault_service_instance = VaultService(supabase_client=supabase_client, logger=logger)
        if vault_service_instance: # vault_service_instance must be valid to pass to AgentService
            agent_service_instance = AgentService(supabase_client=supabase_client, vault_service=vault_service_instance, logger=logger)
        else: # Should not happen if VaultService init is not failing
            logger.error("VaultService could not be initialized, AgentService will not be available.")

        logger.info("Supabase client and core services initialized.")
        if not agent_service_instance: # Log if agent service didn't init
            logger.warning("AgentService not initialized (likely due to VaultService failure).")

    except Exception as e:
<<<<<<< HEAD
        logger.error(f"CRITICAL: Failed to initialize Supabase client or services: {e}", exc_info=True)

# --- Agent Task / Crew Run Endpoints ---
def _emit_agui_thought(thread_id_for_agui: str, run_id: str, thought_content: str):
    timestamp = datetime.now(timezone.utc).isoformat()
    msg_id = str(uuid.uuid4())
=======
        logger.error(f"Trading analysis error: {e}") # Keep specific log for context
        raise # Re-raise for global handler to catch and provide generic response

@app.post("/api/agents/market-analyst/deep-analysis")
async def market_deep_analysis(request: MarketAnalysisRequest):
    """Advanced market analysis with structured outputs"""
    analyst = services.get("market_analyst")
    if not analyst:
        raise HTTPException(status_code=503, detail="Market analyst not available")
    
>>>>>>> 74d368e7
    try:
        content_str = json.dumps(thought_content) if not isinstance(thought_content, str) else thought_content
        schedule_broadcast(thread_id_for_agui, TextMessageStart(messageId=msg_id, role="assistant", runId=run_id, threadId=thread_id_for_agui, timestamp=timestamp).model_dump_json())
        schedule_broadcast(thread_id_for_agui, TextMessageContent(messageId=msg_id, delta=content_str, runId=run_id, threadId=thread_id_for_agui, timestamp=timestamp).model_dump_json())
        schedule_broadcast(thread_id_for_agui, TextMessageEnd(messageId=msg_id, runId=run_id, threadId=thread_id_for_agui, timestamp=timestamp).model_dump_json())
    except Exception as e:
<<<<<<< HEAD
        logger.error(f"Error emitting AG-UI thought for run {run_id}: {e}", exc_info=True)

def run_crew_background(task_id: uuid.UUID, crew_to_run: Crew, crew_inputs: Dict[str, Any], user_id_str: str, blueprint_name: str):
    run_id = str(task_id)
    thread_id_for_agui = str(task_id)
    timestamp_start = datetime.now(timezone.utc).isoformat()
    logger.info(f"Background task {run_id} for blueprint '{blueprint_name}' started with inputs: {crew_inputs}")

    if not agent_task_service:
        logger.error(f"AgentTaskService not initialized. Cannot update task {run_id}.")
        return

    try:
        schedule_broadcast(thread_id_for_agui, RunStarted(runId=run_id, threadId=thread_id_for_agui, timestamp=timestamp_start).model_dump_json())
        _emit_agui_thought(thread_id_for_agui, run_id, f"Crew run {run_id} for blueprint '{blueprint_name}' started. Inputs: {crew_inputs}. User ID: {user_id_str}")

        llm_instance = get_llm() # Raises EnvironmentError if not configured
        if not crew_to_run: # Check if selected_crew is valid
            raise AppAgentServiceError(f"Crew '{blueprint_name}' not available for task {run_id}.")

        agent_task_service.update_task_status(task_id, AgentTaskStatus.RUNNING)
        
        step_crew_execution = f"CrewExecution_{blueprint_name}"
        schedule_broadcast(thread_id_for_agui, StepStarted(runId=run_id, stepName=step_crew_execution, timestamp=datetime.now(timezone.utc).isoformat()).model_dump_json())
        _emit_agui_thought(thread_id_for_agui, run_id, f"Kicking off Crew '{blueprint_name}' with inputs: {crew_inputs}")
        agui_callback = AgUiCrewCallbackHandler(run_id=run_id, thread_id=thread_id_for_agui, logger=logger)
        crew_result_raw = crew_to_run.kickoff(inputs=crew_inputs, callbacks=[agui_callback])
        _emit_agui_thought(thread_id_for_agui, run_id, f"CrewAI kickoff complete. Raw result: {crew_result_raw}")
        schedule_broadcast(thread_id_for_agui, StepFinished(runId=run_id, stepName=step_crew_execution, timestamp=datetime.now(timezone.utc).isoformat()).model_dump_json())
        
        final_result_data = {"raw_crew_output": str(crew_result_raw)}
        parsed_proposal: Optional[ProposedTradeSignal] = None
        current_task_status: AgentTaskStatus = AgentTaskStatus.FAILED
        error_message_for_task: Optional[str] = None

        if crew_result_raw:
            step_result_parsing = "ResultParsing"
            schedule_broadcast(thread_id_for_agui, StepStarted(runId=run_id, stepName=step_result_parsing, timestamp=datetime.now(timezone.utc).isoformat()).model_dump_json())
            try:
                parsed_dict = {}
                if isinstance(crew_result_raw, dict): parsed_dict = crew_result_raw
                elif isinstance(crew_result_raw, str):
                    cleaned_str = crew_result_raw.strip()
                    if cleaned_str.startswith("```json"): cleaned_str = cleaned_str[7:-3]
                    elif cleaned_str.startswith("```"): cleaned_str = cleaned_str[3:-3] # Handle case where only one set of backticks
                    parsed_dict = json.loads(cleaned_str.strip())
                else: raise ValueError("Unexpected result type from crew.")

                if 'action' in parsed_dict and isinstance(parsed_dict['action'], str):
                    parsed_dict['action'] = parsed_dict['action'].upper()
                
                parsed_proposal = ProposedTradeSignal(**parsed_dict)
                final_result_data["proposed_trade_signal"] = parsed_proposal.model_dump(mode='json')
                _emit_agui_thought(thread_id_for_agui, run_id, f"Successfully parsed ProposedTradeSignal: {final_result_data['proposed_trade_signal']}")
                schedule_broadcast(thread_id_for_agui, StepFinished(runId=run_id, stepName=step_result_parsing, output=final_result_data["proposed_trade_signal"], timestamp=datetime.now(timezone.utc).isoformat()).model_dump_json())

                if parsed_proposal.action in ["BUY", "SELL"]:
                    current_task_status = AgentTaskStatus.AWAITING_APPROVAL
                    agent_task_service.update_task_status(task_id, current_task_status, results=final_result_data)
                    custom_event_payload = {"type": "custom", "name": "trade.approval.required", "runId": run_id, "threadId": thread_id_for_agui, "timestamp": datetime.now(timezone.utc).isoformat(), "value": parsed_proposal.model_dump(mode='json')}
                    schedule_broadcast(thread_id_for_agui, json.dumps(custom_event_payload))
                    return # Stop further processing in this background task; wait for HIL
                else: # HOLD or other
                    current_task_status = AgentTaskStatus.COMPLETED
            except (ValidationError, json.JSONDecodeError, ValueError) as e:
                error_message_for_task = f"Result parsing error: {e}"
                logger.error(f"{error_message_for_task}. Raw: {crew_result_raw}", exc_info=True)
                _emit_agui_thought(thread_id_for_agui, run_id, f"Error parsing crew result. Raw: {crew_result_raw}. Error: {error_message_for_task}")
                schedule_broadcast(thread_id_for_agui, StepFinished(runId=run_id, stepName=step_result_parsing, error_message=error_message_for_task, timestamp=datetime.now(timezone.utc).isoformat()).model_dump_json())
                current_task_status = AgentTaskStatus.FAILED
        else: # No crew_result_raw
            _emit_agui_thought(thread_id_for_agui, run_id, "Crew finished with no output.")
            final_result_data["message"] = "Crew finished with no specific output."
            current_task_status = AgentTaskStatus.COMPLETED 

        agent_task_service.update_task_status(task_id, current_task_status, results=final_result_data, error_message=error_message_for_task)
        if current_task_status == AgentTaskStatus.FAILED:
            schedule_broadcast(thread_id_for_agui, RunError(runId=run_id, threadId=thread_id_for_agui, message=error_message_for_task or "Unknown error.", code="CREW_FAILED", timestamp=datetime.now(timezone.utc).isoformat()).model_dump_json())
        else:
            schedule_broadcast(thread_id_for_agui, RunFinished(runId=run_id, threadId=thread_id_for_agui, timestamp=datetime.now(timezone.utc).isoformat(), result=final_result_data).model_dump_json())

    except (AppAgentServiceError, EnvironmentError) as e: # Catch setup errors for LLM/Crew
        error_message = str(e)
        logger.error(f"Setup error during crew execution for task {run_id}: {error_message}", exc_info=True)
        if agent_task_service: agent_task_service.update_task_status(task_id, AgentTaskStatus.FAILED, error_message=error_message)
        schedule_broadcast(thread_id_for_agui, RunError(runId=run_id, threadId=thread_id_for_agui, message=error_message, code="CREW_SETUP_ERROR", timestamp=datetime.now(timezone.utc).isoformat()).model_dump_json())
    except Exception as e: # Catch all other unexpected errors
        error_message = str(e)
        logger.error(f"Unexpected error during crew execution for task {run_id}: {error_message}", exc_info=True)
        if agent_task_service: agent_task_service.update_task_status(task_id, AgentTaskStatus.FAILED, error_message=error_message)
        schedule_broadcast(thread_id_for_agui, RunError(runId=run_id, threadId=thread_id_for_agui, message=error_message, code="UNKNOWN_EXECUTION_ERROR", timestamp=datetime.now(timezone.utc).isoformat()).model_dump_json())

@app.post("/crew/run_trading_analysis", response_model=CrewRunResponse)
async def trigger_crew_run(crew_request: CrewRunRequest, background_tasks: BackgroundTasks):
    if not supabase_client or not agent_task_service: raise HTTPException(status_code=503, detail="Core services (Supabase/AgentTaskService) not available.")
    if not supabase_client: raise HTTPException(status_code=503, detail="Supabase client not available for blueprint fetching.")
    try: get_llm()
    except EnvironmentError as e:
        logger.error(f"LLM configuration error: {LLM_ERROR_MSG}", exc_info=True)
        raise HTTPException(status_code=503, detail=f"LLM not available: {LLM_ERROR_MSG}")

    logger.info(f"Received request to run crew blueprint: {crew_request.blueprint_id}, user: {crew_request.user_id}, inputs: {crew_request.inputs}")
    try: task_user_id = uuid.UUID(crew_request.user_id)
    except ValueError:
        logger.warning(f"Invalid user_id format: {crew_request.user_id}", exc_info=True)
        raise HTTPException(status_code=400, detail="Invalid user_id format.")

=======
        logger.error(f"Market analysis error: {e}") # Keep specific log
        raise # Re-raise for global handler

@app.post("/api/agents/risk-monitor/assess")
async def risk_assessment(request: RiskAssessmentRequest):
    """Enhanced risk monitoring with PydanticAI validation"""
    risk_monitor = services.get("risk_monitor")
    if not risk_monitor:
        raise HTTPException(status_code=503, detail="Risk monitor not available")
    
>>>>>>> 74d368e7
    try:
        blueprint_resp = supabase_client.table("crew_blueprints").select("*").eq("blueprint_id", str(crew_request.blueprint_id)).single().execute()
        if not blueprint_resp.data: raise HTTPException(status_code=404, detail=f"CrewBlueprint with ID {crew_request.blueprint_id} not found.")
        blueprint = CrewBlueprint(**blueprint_resp.data)
    except Exception as e:
<<<<<<< HEAD
        logger.error(f"Failed to fetch or parse CrewBlueprint {crew_request.blueprint_id}: {e}", exc_info=True)
        raise HTTPException(status_code=500, detail=f"Could not retrieve crew blueprint: {e}")

    selected_crew = CREW_REGISTRY.get(blueprint.python_crew_identifier)
    if not selected_crew:
        logger.error(f"Crew with identifier '{blueprint.python_crew_identifier}' not found in CREW_REGISTRY for blueprint {blueprint.blueprint_id}.")
        raise HTTPException(status_code=501, detail=f"Crew '{blueprint.name}' is not implemented or configured in the backend.")
=======
        logger.error(f"Risk assessment error: {e}") # Keep specific log
        raise # Re-raise for global handler

@app.post("/api/agents/vault-manager/optimize")
async def vault_optimization(request: VaultOptimizationRequest):
    """Vault management with DeFi integration"""
    vault_manager = services.get("vault_manager")
    if not vault_manager:
        raise HTTPException(status_code=503, detail="Vault manager not available")
>>>>>>> 74d368e7
    
    # TODO: Validate crew_request.inputs against blueprint.input_schema
    new_task = agent_task_service.create_task(user_id=task_user_id, task_name=f"Crew Run: {blueprint.name}", input_parameters=crew_request.model_dump())
    background_tasks.add_task(run_crew_background, task_id=new_task.task_id, crew_to_run=selected_crew, crew_inputs=crew_request.inputs, user_id_str=crew_request.user_id, blueprint_name=blueprint.name)
    return CrewRunResponse(task_id=new_task.task_id, status="PENDING", message=f"Crew run for '{blueprint.name}' initiated.")

# Agent CRUD, Memory, Task Status, Cancel, Config Endpoints... (Keep existing ones)
# ... (previous Agent CRUD, Memory, Task Status, Cancel, Config endpoints remain here) ...

# --- HIL Approval Endpoints ---
@app.post("/tasks/{task_id}/approve_trade", response_model=AgentTask)
async def approve_trade_signal(task_id: uuid.UUID, user_id: str = Query(...)):
    if not agent_task_service or not simulated_trade_executor or not supabase_client or not agent_service_instance:
        raise HTTPException(status_code=503, detail="Core services not available.")
    
    try: user_uuid = uuid.UUID(user_id)
    except ValueError: raise HTTPException(status_code=400, detail="Invalid user_id format.")

    task = agent_task_service.get_task(task_id)
    if not task: raise HTTPException(status_code=404, detail=f"Task {task_id} not found.")
    if task.user_id != user_uuid: raise HTTPException(status_code=403, detail="User not authorized for this task.")
    if task.status != AgentTaskStatus.AWAITING_APPROVAL:
        raise HTTPException(status_code=400, detail=f"Task is not awaiting approval (current status: {task.status}).")

    if not task.results or "proposed_trade_signal" not in task.results:
        agent_task_service.update_task_status(task_id, AgentTaskStatus.FAILED, error_message="Proposed trade signal missing from task results during approval.")
        raise HTTPException(status_code=400, detail="No proposed trade signal found in task results.")

    try:
        proposed_signal_dict = task.results["proposed_trade_signal"]
        if isinstance(proposed_signal_dict.get("timestamp"), str):
            proposed_signal_dict["timestamp"] = datetime.fromisoformat(proposed_signal_dict["timestamp"].replace("Z", "+00:00"))
        proposed_signal = ProposedTradeSignal(**proposed_signal_dict)

        if not task.agent_id: 
            agent_task_service.update_task_status(task_id, AgentTaskStatus.FAILED, error_message="Agent ID missing in task, cannot execute trade.")
            raise HTTPException(status_code=500, detail="Agent ID not found in task, cannot determine trade quantity.")
        
        agent_details = agent_service_instance.get_agent_details(agent_id=task.agent_id, user_id=user_uuid)
        if not agent_details:
             agent_task_service.update_task_status(task_id, AgentTaskStatus.FAILED, error_message=f"User {user_uuid} not authorized for agent {task.agent_id}.")
             raise HTTPException(status_code=403, detail=f"User not authorized to command agent {task.agent_id}.")

        agent_config_params = agent_details.get('configuration_parameters', {})
        quantity_to_trade = float(agent_config_params.get('quantity', 1.0)) 

        trade_execution_result = simulated_trade_executor.execute_trade(
            agent_id=str(task.agent_id), user_id=str(user_uuid), symbol=proposed_signal.symbol,
            direction=proposed_signal.action, quantity=quantity_to_trade, price=proposed_signal.execution_price,
            strategy_id=task.task_name, 
            notes=f"Trade executed after HIL approval for task {task_id}. Proposal ID: {proposed_signal.signal_id}. Rationale: {proposed_signal.rationale}"
        )
        
        updated_results = task.results.copy()
        updated_results["simulated_trade_outcome"] = trade_execution_result
        
        final_status = AgentTaskStatus.COMPLETED if trade_execution_result.get("status") != "failed" else AgentTaskStatus.FAILED
        error_msg = trade_execution_result.get("reason") if final_status == AgentTaskStatus.FAILED else None
        
        updated_task = agent_task_service.update_task_status(task_id, final_status, results=updated_results, error_message=error_msg)

        _emit_agui_thought(str(task_id), str(task_id), f"Trade approved and executed. Outcome: {trade_execution_result.get('status')}")
        custom_event_name = "trade.executed" if final_status == AgentTaskStatus.COMPLETED else "trade.execution_failed"
        custom_event_payload = {"type": "custom", "name": custom_event_name, "runId": str(task_id), "threadId": str(task_id), "timestamp": datetime.now(timezone.utc).isoformat(), "value": trade_execution_result}
        schedule_broadcast(str(task_id), json.dumps(custom_event_payload))
        schedule_broadcast(str(task_id), RunFinished(runId=str(task_id), threadId=str(task_id), timestamp=datetime.now(timezone.utc).isoformat(), result=updated_results).model_dump_json())
        return updated_task
    except Exception as e:
<<<<<<< HEAD
        logger.error(f"Error during trade approval for task {task_id}: {e}", exc_info=True)
        if agent_task_service: agent_task_service.update_task_status(task_id, AgentTaskStatus.FAILED, error_message=f"Error during trade approval: {str(e)}")
        raise HTTPException(status_code=500, detail=f"Error processing trade approval: {str(e)}")

@app.post("/tasks/{task_id}/reject_trade", response_model=AgentTask)
async def reject_trade_signal(task_id: uuid.UUID, user_id: str = Query(...)):
    if not agent_task_service: raise HTTPException(status_code=503, detail="AgentTaskService not available.")
    try: user_uuid = uuid.UUID(user_id)
    except ValueError: raise HTTPException(status_code=400, detail="Invalid user_id format.")

    task = agent_task_service.get_task(task_id)
    if not task: raise HTTPException(status_code=404, detail=f"Task {task_id} not found.")
    if task.user_id != user_uuid: raise HTTPException(status_code=403, detail="User not authorized for this task.")
    if task.status != AgentTaskStatus.AWAITING_APPROVAL:
        raise HTTPException(status_code=400, detail=f"Task is not awaiting approval (current status: {task.status}).")

=======
        logger.error(f"Vault optimization error: {e}") # Keep specific log
        raise # Re-raise for global handler

@app.post("/api/agents/strategy-optimizer/enhance")
async def strategy_enhancement(request: StrategyOptimizationRequest):
    """Advanced strategy optimization with ML and backtesting"""
    optimizer = services.get("strategy_optimizer")
    if not optimizer:
        raise HTTPException(status_code=503, detail="Strategy optimizer not available")
    
>>>>>>> 74d368e7
    try:
        rejection_reason = "Trade proposal rejected by user."
        updated_results = task.results.copy() if task.results else {}
        if "proposed_trade_signal" in updated_results:
             updated_results["proposed_trade_signal"]["approval_status"] = "REJECTED" 
             updated_results["proposed_trade_signal"]["rejection_timestamp"] = datetime.now(timezone.utc).isoformat()
        updated_results["trade_rejection"] = {"reason": rejection_reason, "timestamp": datetime.now(timezone.utc).isoformat()}
        
        updated_task = agent_task_service.update_task_status(task_id, AgentTaskStatus.COMPLETED, results=updated_results, error_message=rejection_reason)

        _emit_agui_thought(str(task_id), str(task_id), rejection_reason)
        custom_event_payload = {"type": "custom", "name": "trade.rejected", "runId": str(task_id), "threadId": str(task_id), "timestamp": datetime.now(timezone.utc).isoformat(), "value": {"reason": rejection_reason}}
        schedule_broadcast(str(task_id), json.dumps(custom_event_payload))
        schedule_broadcast(str(task_id), RunFinished(runId=str(task_id), threadId=str(task_id), timestamp=datetime.now(timezone.utc).isoformat(), result=updated_results).model_dump_json())
        return updated_task
    except Exception as e:
<<<<<<< HEAD
        logger.error(f"Error during trade rejection for task {task_id}: {e}", exc_info=True)
        raise HTTPException(status_code=500, detail=f"Error processing trade rejection: {str(e)}")

# --- Agent Memory Endpoint ---
@app.get("/agents/{agent_id_context}/memory", response_model=List[AgentMemoryResponseItem])
async def get_agent_memories_endpoint(agent_id_context: uuid.UUID, user_id: str = Query(...), query: Optional[str] = Query("*"), limit: Optional[int] = Query(20, ge=1, le=100)):
    if not supabase_client: raise HTTPException(status_code=503, detail="Core services not available.")
    try:
        user_uuid = uuid.UUID(user_id)
        if agent_service_instance:
            agent_details = agent_service_instance.get_agent_details(agent_id=agent_id_context, user_id=user_uuid)
            if not agent_details: raise HTTPException(status_code=404, detail=f"Agent {agent_id_context} not found or user not authorized.")
        else: raise HTTPException(status_code=503, detail="Agent service is not available for authorization.")
    except ValueError:
        logger.warning(f"Invalid user_id format for get_agent_memories: {user_id}", exc_info=True)
        raise HTTPException(status_code=400, detail="Invalid user_id format.")
    except AgentRecordNotFoundError:
         raise HTTPException(status_code=404, detail=f"Agent {agent_id_context} not found or user not authorized.")
    except Exception as auth_e:
        logger.error(f"Authorization error for agent {agent_id_context}, user {user_id}: {auth_e}", exc_info=True)
        raise HTTPException(status_code=500, detail="Error during agent authorization.")

=======
        logger.error(f"Strategy optimization error: {e}") # Keep specific log
        raise # Re-raise for global handler

# A2A Communication Bridge
@app.post("/api/a2a/broadcast")
async def a2a_broadcast(request: A2ABroadcastRequest):
    """Broadcast message through A2A protocol"""
    a2a = services.get("a2a_protocol")
    if not a2a:
        raise HTTPException(status_code=503, detail="A2A protocol not available")
    
>>>>>>> 74d368e7
    try:
        memory_service = MemoryService(user_id=user_uuid, agent_id_context=agent_id_context)
        memories_data = await memory_service.list_memories(query=query, limit=limit)
        return memories_data
    except MemoryInitializationError as mem_init_e:
        logger.error(f"MemoryService initialization failed for agent {agent_id_context}: {mem_init_e}", exc_info=True)
        raise HTTPException(status_code=503, detail=f"Memory service not available for agent {agent_id_context}: {str(mem_init_e)}")
    except Exception as e:
<<<<<<< HEAD
        logger.error(f"Error fetching memories for agent {agent_id_context}: {e}", exc_info=True)
        raise HTTPException(status_code=500, detail=f"An unexpected error occurred while fetching memories: {str(e)}")

# --- Task Status and Cancellation Endpoints ---
@app.post("/tasks/{task_id}/cancel", response_model=AgentTask)
async def cancel_agent_task(task_id: uuid.UUID, user_id: str = Query(...)):
    if not agent_task_service: raise HTTPException(status_code=503, detail="AgentTaskService not available.")
    try: user_uuid = uuid.UUID(user_id)
    except ValueError:
        logger.warning(f"Invalid user_id format for cancel_agent_task: {user_id}", exc_info=True)
        raise HTTPException(status_code=400, detail="Invalid user_id format.")
    task = agent_task_service.get_task(task_id)
    if not task: raise HTTPException(status_code=404, detail=f"Task {task_id} not found.")
    if task.user_id != user_uuid:
        logger.warning(f"User {user_uuid} not authorized to cancel task {task_id} owned by {task.user_id}.")
        raise HTTPException(status_code=404, detail=f"Task {task_id} not found or not authorized.")
    if task.status not in [AgentTaskStatus.PENDING, AgentTaskStatus.RUNNING, AgentTaskStatus.AWAITING_APPROVAL]: # Added AWAITING_APPROVAL
        logger.info(f"Attempt to cancel task {task_id} which is already in terminal state: {task.status}.")
        raise HTTPException(status_code=400, detail=f"Task is already in a terminal or non-cancellable state: {task.status}")
=======
        logger.error(f"A2A broadcast error: {e}") # Keep specific log
        raise # Re-raise for global handler

@app.get("/api/a2a/agents")
async def list_a2a_agents():
    """List all registered A2A agents"""
    a2a = services.get("a2a_protocol")
    if not a2a:
        raise HTTPException(status_code=503, detail="A2A protocol not available")
    
    return await a2a.list_registered_agents()

# Cache constants
CACHE_KEY_CREW_BLUEPRINTS = "crew-blueprints-cache"
CACHE_KEY_CONFIG_LLMS = "config-llms-cache" # New cache key
CACHE_EXPIRATION_SECONDS = 3600  # 1 hour (reused for both)

# Crew Blueprints Endpoint
@app.get("/crew-blueprints", response_model=List[CrewBlueprint])
async def get_crew_blueprints(request: Request):
    """Returns a list of crew blueprints, with caching."""
    redis_client = request.app.state.redis_cache_client

    if redis_client:
        try:
            cached_data = await redis_client.get(CACHE_KEY_CREW_BLUEPRINTS)
            if cached_data:
                logger.info("Cache hit for /crew-blueprints")
                return json.loads(cached_data)
            else:
                logger.info("Cache miss for /crew-blueprints")
        except aioredis.RedisError as e:
            logger.error(f"Redis error when getting cache for /crew-blueprints: {e}. Serving fresh data.")
        except json.JSONDecodeError as e:
            logger.error(f"JSON decode error for cached /crew-blueprints: {e}. Serving fresh data.")


    # Original data generation (cache miss or Redis error)
    fresh_data = [
        {"id": "crew_bp_1", "name": "Trading Analysis Crew", "description": "A crew specialized in analyzing market data and proposing trades."},
        {"id": "crew_bp_2", "name": "Risk Assessment Crew", "description": "A crew focused on identifying and mitigating risks."},
        {"id": "crew_bp_3", "name": "DeFi Strategy Crew", "description": "A crew for developing and managing DeFi strategies."}
    ]

    if redis_client:
        try:
            serialized_data = json.dumps(fresh_data)
            await redis_client.set(CACHE_KEY_CREW_BLUEPRINTS, serialized_data, ex=CACHE_EXPIRATION_SECONDS)
            logger.info("Successfully cached data for /crew-blueprints")
        except aioredis.RedisError as e:
            logger.error(f"Redis error when setting cache for /crew-blueprints: {e}")
        except json.JSONEncodeError as e: # Should not happen with this data structure
            logger.error(f"JSON encode error when caching /crew-blueprints: {e}")

    return fresh_data

# LLM Configurations Endpoint
@app.get("/config/llms", response_model=List[LLMConfig])
async def get_llm_configurations(request: Request):
    """Returns a list of LLM configurations, with caching."""
    redis_client = request.app.state.redis_cache_client

    if redis_client:
        try:
            cached_data = await redis_client.get(CACHE_KEY_CONFIG_LLMS)
            if cached_data:
                logger.info("Cache hit for /config/llms")
                return json.loads(cached_data)
            else:
                logger.info("Cache miss for /config/llms")
        except aioredis.RedisError as e:
            logger.error(f"Redis error when getting cache for /config/llms: {e}. Serving fresh data.")
        except json.JSONDecodeError as e:
            logger.error(f"JSON decode error for cached /config/llms: {e}. Serving fresh data.")

    # Original data generation (cache miss or Redis error)
    fresh_data = [
        {"id": "llm_cfg_1", "model_name": "gemini-1.5-pro", "api_key_env_var": "GEMINI_API_KEY", "parameters": {"temperature": 0.7, "max_tokens": 1000}},
        {"id": "llm_cfg_2", "model_name": "claude-3-opus", "api_key_env_var": "ANTHROPIC_API_KEY", "parameters": {"temperature": 0.8, "max_tokens": 1500}},
        {"id": "llm_cfg_3", "model_name": "gpt-4-turbo", "api_key_env_var": "OPENAI_API_KEY", "parameters": {"temperature": 0.75, "max_tokens": 1200}}
    ]

    if redis_client:
        try:
            serialized_data = json.dumps(fresh_data)
            await redis_client.set(CACHE_KEY_CONFIG_LLMS, serialized_data, ex=CACHE_EXPIRATION_SECONDS)
            logger.info("Successfully cached data for /config/llms")
        except aioredis.RedisError as e:
            logger.error(f"Redis error when setting cache for /config/llms: {e}")
        except json.JSONEncodeError as e: # Should not happen with this data structure
            logger.error(f"JSON encode error when caching /config/llms: {e}")

    return fresh_data

# Google SDK Integration
@app.get("/api/google-sdk/status")
async def google_sdk_status():
    """Get Google SDK integration status"""
    bridge = services.get("google_bridge")
    if not bridge:
        raise HTTPException(status_code=503, detail="Google SDK bridge not available")
    
    return await bridge.get_status()

@app.post("/api/google-sdk/deploy-agent")
async def deploy_agent_to_vertex(request: VertexDeploymentRequest):
    """Deploy PydanticAI agent to Vertex AI"""
    bridge = services.get("google_bridge")
    if not bridge:
        raise HTTPException(status_code=503, detail="Google SDK bridge not available")
    
>>>>>>> 74d368e7
    try:
        error_msg_for_cancel = "Task cancelled by user."
        cancelled_task = agent_task_service.update_task_status(task_id, AgentTaskStatus.CANCELLED, error_message=error_msg_for_cancel)
        timestamp = datetime.now(timezone.utc).isoformat()
        run_id = str(task_id); thread_id_for_agui = str(task_id)
        _emit_agui_thought(thread_id_for_agui, run_id, f"Task cancellation requested. Status set to CANCELLED.")
        schedule_broadcast(thread_id_for_agui, RunError(runId=run_id, threadId=thread_id_for_agui, message=error_msg_for_cancel, code="USER_CANCELLED", timestamp=timestamp).model_dump_json())
        if not cancelled_task:
            logger.error(f"Failed to update task {task_id} to CANCELLED after passing checks.")
            raise HTTPException(status_code=500, detail="Failed to update task status to cancelled.")
        return cancelled_task
    except Exception as e:
        logger.error(f"Unexpected error cancelling task {task_id}: {e}", exc_info=True)
        raise HTTPException(status_code=500, detail=f"An unexpected error occurred while cancelling the task: {str(e)}")

@app.get("/tasks/{task_id}", response_model=Optional[AgentTask])
async def get_agent_task_status(task_id: uuid.UUID, user_id: Optional[str] = Query(None)):
    if not agent_task_service: raise HTTPException(status_code=503, detail="AgentTaskService not available.")
    if not user_id: raise HTTPException(status_code=400, detail="user_id query parameter is required.")
    try: user_uuid = uuid.UUID(user_id)
    except ValueError: raise HTTPException(status_code=400, detail="Invalid user_id format.")
    task = agent_task_service.get_task(task_id=task_id)
    if task:
        if task.user_id != user_uuid:
            raise HTTPException(status_code=403, detail="User not authorized to access this task or task not found.")
        return task
    else: raise HTTPException(status_code=404, detail=f"Task {task_id} not found.")

# --- Configuration Endpoints ---
@app.get("/config/llms", response_model=List[str])
async def list_available_llms_endpoint():
    try: return get_available_llm_identifiers()
    except Exception as e:
<<<<<<< HEAD
        logger.error(f"Error fetching available LLMs: {e}", exc_info=True)
        raise HTTPException(status_code=500, detail="Failed to retrieve available LLMs.")

@app.get("/crew-blueprints", response_model=List[CrewBlueprint])
async def list_crew_blueprints_endpoint():
    if not supabase_client: raise HTTPException(status_code=503, detail="Supabase client not available.")
=======
        logger.error(f"Vertex deployment error: {e}") # Keep specific log
        raise # Re-raise for global handler

# WebSocket for real-time updates
@app.websocket("/ws/agent-updates")
async def websocket_agent_updates(websocket):
    """WebSocket endpoint for real-time agent updates"""
    await websocket.accept()
>>>>>>> 74d368e7
    try:
        response = supabase_client.table("crew_blueprints").select("*").order("name").execute()
        if response.error:
            logger.error(f"Supabase error fetching crew_blueprints: {response.error.message}")
            raise HTTPException(status_code=500, detail=f"Failed to fetch crew blueprints: {response.error.message}")
        return response.data if response.data else []
    except Exception as e:
        logger.error(f"Error fetching crew blueprints: {e}", exc_info=True)
        raise HTTPException(status_code=500, detail=f"An unexpected error occurred: {str(e)}")

# --- Root Endpoint ---
@app.get("/")
async def root():
    llm_status = "OK"
    if LLM_ERROR_MSG: llm_status = f"Error: {LLM_ERROR_MSG}"
    elif not get_llm(): llm_status = "Not initialized or error during init."
    return {"message": "Python AI Services with CrewAI is running.", "supabase_client_initialized": supabase_client is not None, "agent_task_service_initialized": agent_task_service is not None, "llm_status": llm_status}
    
if __name__ == "__main__":
    import uvicorn
    port = int(os.environ.get("PYTHON_API_PORT", 8000))
    uvicorn.run("main:app", host="0.0.0.0", port=port, reload=True)<|MERGE_RESOLUTION|>--- conflicted
+++ resolved
@@ -1,20 +1,9 @@
-from fastapi import FastAPI, BackgroundTasks, HTTPException, Query
-from supabase import create_client as create_supabase_client
+"""
+Enhanced AI Services with PydanticAI Integration
+Complements existing Google SDK and A2A systems
+"""
+import asyncio
 import os
-<<<<<<< HEAD
-from typing import Optional, List, Dict, Any 
-from dotenv import load_dotenv
-import uuid
-import json 
-from datetime import datetime, timezone 
-from pydantic import ValidationError # For parsing ProposedTradeSignal explicitly
-
-# AG-UI Event Imports
-from ag_ui_protocol.events import (
-    RunStarted, RunFinished, RunError, 
-    StepStarted, StepFinished,
-    TextMessageStart, TextMessageContent, TextMessageEnd
-=======
 import json # Added for JSON serialization/deserialization
 import time # Added for request logging
 from typing import Dict, List, Optional, Any
@@ -131,18 +120,8 @@
     description="Advanced AI agents complementing Google SDK and A2A systems",
     version="1.0.0",
     lifespan=lifespan
->>>>>>> 74d368e7
 )
-# Local Imports
-from websocket_server import schedule_broadcast
-from callbacks.agui_crew_callback_handler import AgUiCrewCallbackHandler
-
-<<<<<<< HEAD
-from models.api_models import (
-    CrewRunRequest, CrewRunResponse, 
-    CreateAgentApiPayload, UpdateAgentApiPayload, TradingAgentDetailsResponse,
-    AgentMemoryResponseItem
-=======
+
 # Global Exception Handler
 @app.exception_handler(Exception)
 async def global_exception_handler(request: Request, exc: Exception):
@@ -175,63 +154,8 @@
     allow_credentials=True,
     allow_methods=["*"],
     allow_headers=["*"],
->>>>>>> 74d368e7
 )
-from models.base_models import ProposedTradeSignal # Changed from TradeSignal
-from services.agent_task_service import AgentTaskService
-from services.simulated_trade_executor import SimulatedTradeExecutor
-from services.agent_service import (
-    AgentService, 
-    AgentRecordNotFoundError, 
-    AgentConfigValidationError,
-    UserFundingWalletError, 
-    StrategyNotFoundError,  
-    InsufficientFundsError, 
-    AgentRecordCreationError, 
-    AgentWalletCreationError, 
-    AgentWalletLinkError,     
-    AgentFundingError,        
-    AgentActivationError,     
-    AgentUpdateError          
-)
-from services.vault_service import VaultService
-from services.memory_service import MemoryService, MemoryInitializationError 
-from agents.trading_crew import trading_crew as default_trading_crew 
-from crewai import Crew 
-from agents.crew_llm_config import get_llm, ERROR_MSG as LLM_ERROR_MSG, get_available_llm_identifiers
-from models.agent_task_models import AgentTask, AgentTaskStatus # Ensure AgentTaskStatus is available
-from models.crew_models import CrewBlueprint 
-import logging
-
-<<<<<<< HEAD
-# --- Crew Registry ---
-CREW_REGISTRY: Dict[str, Crew] = {
-    "default_trading_crew": default_trading_crew,
-}
-# --- End Crew Registry ---
-
-logger = logging.getLogger(__name__)
-logging.basicConfig(level=logging.INFO)
-
-class AppAgentServiceError(Exception): # Renamed from AgentServiceError to avoid conflict with service's own base error
-    pass
-
-load_dotenv()
-app = FastAPI(title="Python AI Services API - CrewAI Extension")
-
-supabase_url = os.environ.get("NEXT_PUBLIC_SUPABASE_URL")
-supabase_key = os.environ.get("SUPABASE_SERVICE_ROLE_KEY")
-
-supabase_client = None
-agent_task_service: Optional[AgentTaskService] = None
-simulated_trade_executor: Optional[SimulatedTradeExecutor] = None
-vault_service_instance: Optional[VaultService] = None
-agent_service_instance: Optional[AgentService] = None
-
-if not supabase_url or not supabase_key:
-    logger.critical("Supabase URL or Key not configured. Services will not be available.")
-else:
-=======
+
 # Health check endpoint
 @app.get("/health")
 async def health_check():
@@ -300,30 +224,10 @@
     if not coordinator:
         raise HTTPException(status_code=503, detail="Trading coordinator not available")
     
->>>>>>> 74d368e7
-    try:
-        supabase_client = create_supabase_client(supabase_url, supabase_key)
-        agent_task_service = AgentTaskService(supabase=supabase_client, logger=logger)
-        simulated_trade_executor = SimulatedTradeExecutor(supabase_url, supabase_key)
-        vault_service_instance = VaultService(supabase_client=supabase_client, logger=logger)
-        if vault_service_instance: # vault_service_instance must be valid to pass to AgentService
-            agent_service_instance = AgentService(supabase_client=supabase_client, vault_service=vault_service_instance, logger=logger)
-        else: # Should not happen if VaultService init is not failing
-            logger.error("VaultService could not be initialized, AgentService will not be available.")
-
-        logger.info("Supabase client and core services initialized.")
-        if not agent_service_instance: # Log if agent service didn't init
-            logger.warning("AgentService not initialized (likely due to VaultService failure).")
-
-    except Exception as e:
-<<<<<<< HEAD
-        logger.error(f"CRITICAL: Failed to initialize Supabase client or services: {e}", exc_info=True)
-
-# --- Agent Task / Crew Run Endpoints ---
-def _emit_agui_thought(thread_id_for_agui: str, run_id: str, thought_content: str):
-    timestamp = datetime.now(timezone.utc).isoformat()
-    msg_id = str(uuid.uuid4())
-=======
+    try:
+        result = await coordinator.analyze_trading_opportunity(request)
+        return result
+    except Exception as e:
         logger.error(f"Trading analysis error: {e}") # Keep specific log for context
         raise # Re-raise for global handler to catch and provide generic response
 
@@ -334,122 +238,10 @@
     if not analyst:
         raise HTTPException(status_code=503, detail="Market analyst not available")
     
->>>>>>> 74d368e7
-    try:
-        content_str = json.dumps(thought_content) if not isinstance(thought_content, str) else thought_content
-        schedule_broadcast(thread_id_for_agui, TextMessageStart(messageId=msg_id, role="assistant", runId=run_id, threadId=thread_id_for_agui, timestamp=timestamp).model_dump_json())
-        schedule_broadcast(thread_id_for_agui, TextMessageContent(messageId=msg_id, delta=content_str, runId=run_id, threadId=thread_id_for_agui, timestamp=timestamp).model_dump_json())
-        schedule_broadcast(thread_id_for_agui, TextMessageEnd(messageId=msg_id, runId=run_id, threadId=thread_id_for_agui, timestamp=timestamp).model_dump_json())
-    except Exception as e:
-<<<<<<< HEAD
-        logger.error(f"Error emitting AG-UI thought for run {run_id}: {e}", exc_info=True)
-
-def run_crew_background(task_id: uuid.UUID, crew_to_run: Crew, crew_inputs: Dict[str, Any], user_id_str: str, blueprint_name: str):
-    run_id = str(task_id)
-    thread_id_for_agui = str(task_id)
-    timestamp_start = datetime.now(timezone.utc).isoformat()
-    logger.info(f"Background task {run_id} for blueprint '{blueprint_name}' started with inputs: {crew_inputs}")
-
-    if not agent_task_service:
-        logger.error(f"AgentTaskService not initialized. Cannot update task {run_id}.")
-        return
-
-    try:
-        schedule_broadcast(thread_id_for_agui, RunStarted(runId=run_id, threadId=thread_id_for_agui, timestamp=timestamp_start).model_dump_json())
-        _emit_agui_thought(thread_id_for_agui, run_id, f"Crew run {run_id} for blueprint '{blueprint_name}' started. Inputs: {crew_inputs}. User ID: {user_id_str}")
-
-        llm_instance = get_llm() # Raises EnvironmentError if not configured
-        if not crew_to_run: # Check if selected_crew is valid
-            raise AppAgentServiceError(f"Crew '{blueprint_name}' not available for task {run_id}.")
-
-        agent_task_service.update_task_status(task_id, AgentTaskStatus.RUNNING)
-        
-        step_crew_execution = f"CrewExecution_{blueprint_name}"
-        schedule_broadcast(thread_id_for_agui, StepStarted(runId=run_id, stepName=step_crew_execution, timestamp=datetime.now(timezone.utc).isoformat()).model_dump_json())
-        _emit_agui_thought(thread_id_for_agui, run_id, f"Kicking off Crew '{blueprint_name}' with inputs: {crew_inputs}")
-        agui_callback = AgUiCrewCallbackHandler(run_id=run_id, thread_id=thread_id_for_agui, logger=logger)
-        crew_result_raw = crew_to_run.kickoff(inputs=crew_inputs, callbacks=[agui_callback])
-        _emit_agui_thought(thread_id_for_agui, run_id, f"CrewAI kickoff complete. Raw result: {crew_result_raw}")
-        schedule_broadcast(thread_id_for_agui, StepFinished(runId=run_id, stepName=step_crew_execution, timestamp=datetime.now(timezone.utc).isoformat()).model_dump_json())
-        
-        final_result_data = {"raw_crew_output": str(crew_result_raw)}
-        parsed_proposal: Optional[ProposedTradeSignal] = None
-        current_task_status: AgentTaskStatus = AgentTaskStatus.FAILED
-        error_message_for_task: Optional[str] = None
-
-        if crew_result_raw:
-            step_result_parsing = "ResultParsing"
-            schedule_broadcast(thread_id_for_agui, StepStarted(runId=run_id, stepName=step_result_parsing, timestamp=datetime.now(timezone.utc).isoformat()).model_dump_json())
-            try:
-                parsed_dict = {}
-                if isinstance(crew_result_raw, dict): parsed_dict = crew_result_raw
-                elif isinstance(crew_result_raw, str):
-                    cleaned_str = crew_result_raw.strip()
-                    if cleaned_str.startswith("```json"): cleaned_str = cleaned_str[7:-3]
-                    elif cleaned_str.startswith("```"): cleaned_str = cleaned_str[3:-3] # Handle case where only one set of backticks
-                    parsed_dict = json.loads(cleaned_str.strip())
-                else: raise ValueError("Unexpected result type from crew.")
-
-                if 'action' in parsed_dict and isinstance(parsed_dict['action'], str):
-                    parsed_dict['action'] = parsed_dict['action'].upper()
-                
-                parsed_proposal = ProposedTradeSignal(**parsed_dict)
-                final_result_data["proposed_trade_signal"] = parsed_proposal.model_dump(mode='json')
-                _emit_agui_thought(thread_id_for_agui, run_id, f"Successfully parsed ProposedTradeSignal: {final_result_data['proposed_trade_signal']}")
-                schedule_broadcast(thread_id_for_agui, StepFinished(runId=run_id, stepName=step_result_parsing, output=final_result_data["proposed_trade_signal"], timestamp=datetime.now(timezone.utc).isoformat()).model_dump_json())
-
-                if parsed_proposal.action in ["BUY", "SELL"]:
-                    current_task_status = AgentTaskStatus.AWAITING_APPROVAL
-                    agent_task_service.update_task_status(task_id, current_task_status, results=final_result_data)
-                    custom_event_payload = {"type": "custom", "name": "trade.approval.required", "runId": run_id, "threadId": thread_id_for_agui, "timestamp": datetime.now(timezone.utc).isoformat(), "value": parsed_proposal.model_dump(mode='json')}
-                    schedule_broadcast(thread_id_for_agui, json.dumps(custom_event_payload))
-                    return # Stop further processing in this background task; wait for HIL
-                else: # HOLD or other
-                    current_task_status = AgentTaskStatus.COMPLETED
-            except (ValidationError, json.JSONDecodeError, ValueError) as e:
-                error_message_for_task = f"Result parsing error: {e}"
-                logger.error(f"{error_message_for_task}. Raw: {crew_result_raw}", exc_info=True)
-                _emit_agui_thought(thread_id_for_agui, run_id, f"Error parsing crew result. Raw: {crew_result_raw}. Error: {error_message_for_task}")
-                schedule_broadcast(thread_id_for_agui, StepFinished(runId=run_id, stepName=step_result_parsing, error_message=error_message_for_task, timestamp=datetime.now(timezone.utc).isoformat()).model_dump_json())
-                current_task_status = AgentTaskStatus.FAILED
-        else: # No crew_result_raw
-            _emit_agui_thought(thread_id_for_agui, run_id, "Crew finished with no output.")
-            final_result_data["message"] = "Crew finished with no specific output."
-            current_task_status = AgentTaskStatus.COMPLETED 
-
-        agent_task_service.update_task_status(task_id, current_task_status, results=final_result_data, error_message=error_message_for_task)
-        if current_task_status == AgentTaskStatus.FAILED:
-            schedule_broadcast(thread_id_for_agui, RunError(runId=run_id, threadId=thread_id_for_agui, message=error_message_for_task or "Unknown error.", code="CREW_FAILED", timestamp=datetime.now(timezone.utc).isoformat()).model_dump_json())
-        else:
-            schedule_broadcast(thread_id_for_agui, RunFinished(runId=run_id, threadId=thread_id_for_agui, timestamp=datetime.now(timezone.utc).isoformat(), result=final_result_data).model_dump_json())
-
-    except (AppAgentServiceError, EnvironmentError) as e: # Catch setup errors for LLM/Crew
-        error_message = str(e)
-        logger.error(f"Setup error during crew execution for task {run_id}: {error_message}", exc_info=True)
-        if agent_task_service: agent_task_service.update_task_status(task_id, AgentTaskStatus.FAILED, error_message=error_message)
-        schedule_broadcast(thread_id_for_agui, RunError(runId=run_id, threadId=thread_id_for_agui, message=error_message, code="CREW_SETUP_ERROR", timestamp=datetime.now(timezone.utc).isoformat()).model_dump_json())
-    except Exception as e: # Catch all other unexpected errors
-        error_message = str(e)
-        logger.error(f"Unexpected error during crew execution for task {run_id}: {error_message}", exc_info=True)
-        if agent_task_service: agent_task_service.update_task_status(task_id, AgentTaskStatus.FAILED, error_message=error_message)
-        schedule_broadcast(thread_id_for_agui, RunError(runId=run_id, threadId=thread_id_for_agui, message=error_message, code="UNKNOWN_EXECUTION_ERROR", timestamp=datetime.now(timezone.utc).isoformat()).model_dump_json())
-
-@app.post("/crew/run_trading_analysis", response_model=CrewRunResponse)
-async def trigger_crew_run(crew_request: CrewRunRequest, background_tasks: BackgroundTasks):
-    if not supabase_client or not agent_task_service: raise HTTPException(status_code=503, detail="Core services (Supabase/AgentTaskService) not available.")
-    if not supabase_client: raise HTTPException(status_code=503, detail="Supabase client not available for blueprint fetching.")
-    try: get_llm()
-    except EnvironmentError as e:
-        logger.error(f"LLM configuration error: {LLM_ERROR_MSG}", exc_info=True)
-        raise HTTPException(status_code=503, detail=f"LLM not available: {LLM_ERROR_MSG}")
-
-    logger.info(f"Received request to run crew blueprint: {crew_request.blueprint_id}, user: {crew_request.user_id}, inputs: {crew_request.inputs}")
-    try: task_user_id = uuid.UUID(crew_request.user_id)
-    except ValueError:
-        logger.warning(f"Invalid user_id format: {crew_request.user_id}", exc_info=True)
-        raise HTTPException(status_code=400, detail="Invalid user_id format.")
-
-=======
+    try:
+        result = await analyst.deep_market_analysis(request)
+        return result
+    except Exception as e:
         logger.error(f"Market analysis error: {e}") # Keep specific log
         raise # Re-raise for global handler
 
@@ -460,21 +252,10 @@
     if not risk_monitor:
         raise HTTPException(status_code=503, detail="Risk monitor not available")
     
->>>>>>> 74d368e7
-    try:
-        blueprint_resp = supabase_client.table("crew_blueprints").select("*").eq("blueprint_id", str(crew_request.blueprint_id)).single().execute()
-        if not blueprint_resp.data: raise HTTPException(status_code=404, detail=f"CrewBlueprint with ID {crew_request.blueprint_id} not found.")
-        blueprint = CrewBlueprint(**blueprint_resp.data)
-    except Exception as e:
-<<<<<<< HEAD
-        logger.error(f"Failed to fetch or parse CrewBlueprint {crew_request.blueprint_id}: {e}", exc_info=True)
-        raise HTTPException(status_code=500, detail=f"Could not retrieve crew blueprint: {e}")
-
-    selected_crew = CREW_REGISTRY.get(blueprint.python_crew_identifier)
-    if not selected_crew:
-        logger.error(f"Crew with identifier '{blueprint.python_crew_identifier}' not found in CREW_REGISTRY for blueprint {blueprint.blueprint_id}.")
-        raise HTTPException(status_code=501, detail=f"Crew '{blueprint.name}' is not implemented or configured in the backend.")
-=======
+    try:
+        result = await risk_monitor.assess_portfolio_risk(request)
+        return result
+    except Exception as e:
         logger.error(f"Risk assessment error: {e}") # Keep specific log
         raise # Re-raise for global handler
 
@@ -484,93 +265,11 @@
     vault_manager = services.get("vault_manager")
     if not vault_manager:
         raise HTTPException(status_code=503, detail="Vault manager not available")
->>>>>>> 74d368e7
-    
-    # TODO: Validate crew_request.inputs against blueprint.input_schema
-    new_task = agent_task_service.create_task(user_id=task_user_id, task_name=f"Crew Run: {blueprint.name}", input_parameters=crew_request.model_dump())
-    background_tasks.add_task(run_crew_background, task_id=new_task.task_id, crew_to_run=selected_crew, crew_inputs=crew_request.inputs, user_id_str=crew_request.user_id, blueprint_name=blueprint.name)
-    return CrewRunResponse(task_id=new_task.task_id, status="PENDING", message=f"Crew run for '{blueprint.name}' initiated.")
-
-# Agent CRUD, Memory, Task Status, Cancel, Config Endpoints... (Keep existing ones)
-# ... (previous Agent CRUD, Memory, Task Status, Cancel, Config endpoints remain here) ...
-
-# --- HIL Approval Endpoints ---
-@app.post("/tasks/{task_id}/approve_trade", response_model=AgentTask)
-async def approve_trade_signal(task_id: uuid.UUID, user_id: str = Query(...)):
-    if not agent_task_service or not simulated_trade_executor or not supabase_client or not agent_service_instance:
-        raise HTTPException(status_code=503, detail="Core services not available.")
-    
-    try: user_uuid = uuid.UUID(user_id)
-    except ValueError: raise HTTPException(status_code=400, detail="Invalid user_id format.")
-
-    task = agent_task_service.get_task(task_id)
-    if not task: raise HTTPException(status_code=404, detail=f"Task {task_id} not found.")
-    if task.user_id != user_uuid: raise HTTPException(status_code=403, detail="User not authorized for this task.")
-    if task.status != AgentTaskStatus.AWAITING_APPROVAL:
-        raise HTTPException(status_code=400, detail=f"Task is not awaiting approval (current status: {task.status}).")
-
-    if not task.results or "proposed_trade_signal" not in task.results:
-        agent_task_service.update_task_status(task_id, AgentTaskStatus.FAILED, error_message="Proposed trade signal missing from task results during approval.")
-        raise HTTPException(status_code=400, detail="No proposed trade signal found in task results.")
-
-    try:
-        proposed_signal_dict = task.results["proposed_trade_signal"]
-        if isinstance(proposed_signal_dict.get("timestamp"), str):
-            proposed_signal_dict["timestamp"] = datetime.fromisoformat(proposed_signal_dict["timestamp"].replace("Z", "+00:00"))
-        proposed_signal = ProposedTradeSignal(**proposed_signal_dict)
-
-        if not task.agent_id: 
-            agent_task_service.update_task_status(task_id, AgentTaskStatus.FAILED, error_message="Agent ID missing in task, cannot execute trade.")
-            raise HTTPException(status_code=500, detail="Agent ID not found in task, cannot determine trade quantity.")
-        
-        agent_details = agent_service_instance.get_agent_details(agent_id=task.agent_id, user_id=user_uuid)
-        if not agent_details:
-             agent_task_service.update_task_status(task_id, AgentTaskStatus.FAILED, error_message=f"User {user_uuid} not authorized for agent {task.agent_id}.")
-             raise HTTPException(status_code=403, detail=f"User not authorized to command agent {task.agent_id}.")
-
-        agent_config_params = agent_details.get('configuration_parameters', {})
-        quantity_to_trade = float(agent_config_params.get('quantity', 1.0)) 
-
-        trade_execution_result = simulated_trade_executor.execute_trade(
-            agent_id=str(task.agent_id), user_id=str(user_uuid), symbol=proposed_signal.symbol,
-            direction=proposed_signal.action, quantity=quantity_to_trade, price=proposed_signal.execution_price,
-            strategy_id=task.task_name, 
-            notes=f"Trade executed after HIL approval for task {task_id}. Proposal ID: {proposed_signal.signal_id}. Rationale: {proposed_signal.rationale}"
-        )
-        
-        updated_results = task.results.copy()
-        updated_results["simulated_trade_outcome"] = trade_execution_result
-        
-        final_status = AgentTaskStatus.COMPLETED if trade_execution_result.get("status") != "failed" else AgentTaskStatus.FAILED
-        error_msg = trade_execution_result.get("reason") if final_status == AgentTaskStatus.FAILED else None
-        
-        updated_task = agent_task_service.update_task_status(task_id, final_status, results=updated_results, error_message=error_msg)
-
-        _emit_agui_thought(str(task_id), str(task_id), f"Trade approved and executed. Outcome: {trade_execution_result.get('status')}")
-        custom_event_name = "trade.executed" if final_status == AgentTaskStatus.COMPLETED else "trade.execution_failed"
-        custom_event_payload = {"type": "custom", "name": custom_event_name, "runId": str(task_id), "threadId": str(task_id), "timestamp": datetime.now(timezone.utc).isoformat(), "value": trade_execution_result}
-        schedule_broadcast(str(task_id), json.dumps(custom_event_payload))
-        schedule_broadcast(str(task_id), RunFinished(runId=str(task_id), threadId=str(task_id), timestamp=datetime.now(timezone.utc).isoformat(), result=updated_results).model_dump_json())
-        return updated_task
-    except Exception as e:
-<<<<<<< HEAD
-        logger.error(f"Error during trade approval for task {task_id}: {e}", exc_info=True)
-        if agent_task_service: agent_task_service.update_task_status(task_id, AgentTaskStatus.FAILED, error_message=f"Error during trade approval: {str(e)}")
-        raise HTTPException(status_code=500, detail=f"Error processing trade approval: {str(e)}")
-
-@app.post("/tasks/{task_id}/reject_trade", response_model=AgentTask)
-async def reject_trade_signal(task_id: uuid.UUID, user_id: str = Query(...)):
-    if not agent_task_service: raise HTTPException(status_code=503, detail="AgentTaskService not available.")
-    try: user_uuid = uuid.UUID(user_id)
-    except ValueError: raise HTTPException(status_code=400, detail="Invalid user_id format.")
-
-    task = agent_task_service.get_task(task_id)
-    if not task: raise HTTPException(status_code=404, detail=f"Task {task_id} not found.")
-    if task.user_id != user_uuid: raise HTTPException(status_code=403, detail="User not authorized for this task.")
-    if task.status != AgentTaskStatus.AWAITING_APPROVAL:
-        raise HTTPException(status_code=400, detail=f"Task is not awaiting approval (current status: {task.status}).")
-
-=======
+    
+    try:
+        result = await vault_manager.optimize_vault_allocation(request)
+        return result
+    except Exception as e:
         logger.error(f"Vault optimization error: {e}") # Keep specific log
         raise # Re-raise for global handler
 
@@ -581,47 +280,10 @@
     if not optimizer:
         raise HTTPException(status_code=503, detail="Strategy optimizer not available")
     
->>>>>>> 74d368e7
-    try:
-        rejection_reason = "Trade proposal rejected by user."
-        updated_results = task.results.copy() if task.results else {}
-        if "proposed_trade_signal" in updated_results:
-             updated_results["proposed_trade_signal"]["approval_status"] = "REJECTED" 
-             updated_results["proposed_trade_signal"]["rejection_timestamp"] = datetime.now(timezone.utc).isoformat()
-        updated_results["trade_rejection"] = {"reason": rejection_reason, "timestamp": datetime.now(timezone.utc).isoformat()}
-        
-        updated_task = agent_task_service.update_task_status(task_id, AgentTaskStatus.COMPLETED, results=updated_results, error_message=rejection_reason)
-
-        _emit_agui_thought(str(task_id), str(task_id), rejection_reason)
-        custom_event_payload = {"type": "custom", "name": "trade.rejected", "runId": str(task_id), "threadId": str(task_id), "timestamp": datetime.now(timezone.utc).isoformat(), "value": {"reason": rejection_reason}}
-        schedule_broadcast(str(task_id), json.dumps(custom_event_payload))
-        schedule_broadcast(str(task_id), RunFinished(runId=str(task_id), threadId=str(task_id), timestamp=datetime.now(timezone.utc).isoformat(), result=updated_results).model_dump_json())
-        return updated_task
-    except Exception as e:
-<<<<<<< HEAD
-        logger.error(f"Error during trade rejection for task {task_id}: {e}", exc_info=True)
-        raise HTTPException(status_code=500, detail=f"Error processing trade rejection: {str(e)}")
-
-# --- Agent Memory Endpoint ---
-@app.get("/agents/{agent_id_context}/memory", response_model=List[AgentMemoryResponseItem])
-async def get_agent_memories_endpoint(agent_id_context: uuid.UUID, user_id: str = Query(...), query: Optional[str] = Query("*"), limit: Optional[int] = Query(20, ge=1, le=100)):
-    if not supabase_client: raise HTTPException(status_code=503, detail="Core services not available.")
-    try:
-        user_uuid = uuid.UUID(user_id)
-        if agent_service_instance:
-            agent_details = agent_service_instance.get_agent_details(agent_id=agent_id_context, user_id=user_uuid)
-            if not agent_details: raise HTTPException(status_code=404, detail=f"Agent {agent_id_context} not found or user not authorized.")
-        else: raise HTTPException(status_code=503, detail="Agent service is not available for authorization.")
-    except ValueError:
-        logger.warning(f"Invalid user_id format for get_agent_memories: {user_id}", exc_info=True)
-        raise HTTPException(status_code=400, detail="Invalid user_id format.")
-    except AgentRecordNotFoundError:
-         raise HTTPException(status_code=404, detail=f"Agent {agent_id_context} not found or user not authorized.")
-    except Exception as auth_e:
-        logger.error(f"Authorization error for agent {agent_id_context}, user {user_id}: {auth_e}", exc_info=True)
-        raise HTTPException(status_code=500, detail="Error during agent authorization.")
-
-=======
+    try:
+        result = await optimizer.enhance_strategy(request)
+        return result
+    except Exception as e:
         logger.error(f"Strategy optimization error: {e}") # Keep specific log
         raise # Re-raise for global handler
 
@@ -633,36 +295,10 @@
     if not a2a:
         raise HTTPException(status_code=503, detail="A2A protocol not available")
     
->>>>>>> 74d368e7
-    try:
-        memory_service = MemoryService(user_id=user_uuid, agent_id_context=agent_id_context)
-        memories_data = await memory_service.list_memories(query=query, limit=limit)
-        return memories_data
-    except MemoryInitializationError as mem_init_e:
-        logger.error(f"MemoryService initialization failed for agent {agent_id_context}: {mem_init_e}", exc_info=True)
-        raise HTTPException(status_code=503, detail=f"Memory service not available for agent {agent_id_context}: {str(mem_init_e)}")
-    except Exception as e:
-<<<<<<< HEAD
-        logger.error(f"Error fetching memories for agent {agent_id_context}: {e}", exc_info=True)
-        raise HTTPException(status_code=500, detail=f"An unexpected error occurred while fetching memories: {str(e)}")
-
-# --- Task Status and Cancellation Endpoints ---
-@app.post("/tasks/{task_id}/cancel", response_model=AgentTask)
-async def cancel_agent_task(task_id: uuid.UUID, user_id: str = Query(...)):
-    if not agent_task_service: raise HTTPException(status_code=503, detail="AgentTaskService not available.")
-    try: user_uuid = uuid.UUID(user_id)
-    except ValueError:
-        logger.warning(f"Invalid user_id format for cancel_agent_task: {user_id}", exc_info=True)
-        raise HTTPException(status_code=400, detail="Invalid user_id format.")
-    task = agent_task_service.get_task(task_id)
-    if not task: raise HTTPException(status_code=404, detail=f"Task {task_id} not found.")
-    if task.user_id != user_uuid:
-        logger.warning(f"User {user_uuid} not authorized to cancel task {task_id} owned by {task.user_id}.")
-        raise HTTPException(status_code=404, detail=f"Task {task_id} not found or not authorized.")
-    if task.status not in [AgentTaskStatus.PENDING, AgentTaskStatus.RUNNING, AgentTaskStatus.AWAITING_APPROVAL]: # Added AWAITING_APPROVAL
-        logger.info(f"Attempt to cancel task {task_id} which is already in terminal state: {task.status}.")
-        raise HTTPException(status_code=400, detail=f"Task is already in a terminal or non-cancellable state: {task.status}")
-=======
+    try:
+        result = await a2a.broadcast_message(request)
+        return result
+    except Exception as e:
         logger.error(f"A2A broadcast error: {e}") # Keep specific log
         raise # Re-raise for global handler
 
@@ -774,48 +410,10 @@
     if not bridge:
         raise HTTPException(status_code=503, detail="Google SDK bridge not available")
     
->>>>>>> 74d368e7
-    try:
-        error_msg_for_cancel = "Task cancelled by user."
-        cancelled_task = agent_task_service.update_task_status(task_id, AgentTaskStatus.CANCELLED, error_message=error_msg_for_cancel)
-        timestamp = datetime.now(timezone.utc).isoformat()
-        run_id = str(task_id); thread_id_for_agui = str(task_id)
-        _emit_agui_thought(thread_id_for_agui, run_id, f"Task cancellation requested. Status set to CANCELLED.")
-        schedule_broadcast(thread_id_for_agui, RunError(runId=run_id, threadId=thread_id_for_agui, message=error_msg_for_cancel, code="USER_CANCELLED", timestamp=timestamp).model_dump_json())
-        if not cancelled_task:
-            logger.error(f"Failed to update task {task_id} to CANCELLED after passing checks.")
-            raise HTTPException(status_code=500, detail="Failed to update task status to cancelled.")
-        return cancelled_task
-    except Exception as e:
-        logger.error(f"Unexpected error cancelling task {task_id}: {e}", exc_info=True)
-        raise HTTPException(status_code=500, detail=f"An unexpected error occurred while cancelling the task: {str(e)}")
-
-@app.get("/tasks/{task_id}", response_model=Optional[AgentTask])
-async def get_agent_task_status(task_id: uuid.UUID, user_id: Optional[str] = Query(None)):
-    if not agent_task_service: raise HTTPException(status_code=503, detail="AgentTaskService not available.")
-    if not user_id: raise HTTPException(status_code=400, detail="user_id query parameter is required.")
-    try: user_uuid = uuid.UUID(user_id)
-    except ValueError: raise HTTPException(status_code=400, detail="Invalid user_id format.")
-    task = agent_task_service.get_task(task_id=task_id)
-    if task:
-        if task.user_id != user_uuid:
-            raise HTTPException(status_code=403, detail="User not authorized to access this task or task not found.")
-        return task
-    else: raise HTTPException(status_code=404, detail=f"Task {task_id} not found.")
-
-# --- Configuration Endpoints ---
-@app.get("/config/llms", response_model=List[str])
-async def list_available_llms_endpoint():
-    try: return get_available_llm_identifiers()
-    except Exception as e:
-<<<<<<< HEAD
-        logger.error(f"Error fetching available LLMs: {e}", exc_info=True)
-        raise HTTPException(status_code=500, detail="Failed to retrieve available LLMs.")
-
-@app.get("/crew-blueprints", response_model=List[CrewBlueprint])
-async def list_crew_blueprints_endpoint():
-    if not supabase_client: raise HTTPException(status_code=503, detail="Supabase client not available.")
-=======
+    try:
+        result = await bridge.deploy_pydantic_agent(request)
+        return result
+    except Exception as e:
         logger.error(f"Vertex deployment error: {e}") # Keep specific log
         raise # Re-raise for global handler
 
@@ -824,26 +422,28 @@
 async def websocket_agent_updates(websocket):
     """WebSocket endpoint for real-time agent updates"""
     await websocket.accept()
->>>>>>> 74d368e7
-    try:
-        response = supabase_client.table("crew_blueprints").select("*").order("name").execute()
-        if response.error:
-            logger.error(f"Supabase error fetching crew_blueprints: {response.error.message}")
-            raise HTTPException(status_code=500, detail=f"Failed to fetch crew blueprints: {response.error.message}")
-        return response.data if response.data else []
-    except Exception as e:
-        logger.error(f"Error fetching crew blueprints: {e}", exc_info=True)
-        raise HTTPException(status_code=500, detail=f"An unexpected error occurred: {str(e)}")
-
-# --- Root Endpoint ---
-@app.get("/")
-async def root():
-    llm_status = "OK"
-    if LLM_ERROR_MSG: llm_status = f"Error: {LLM_ERROR_MSG}"
-    elif not get_llm(): llm_status = "Not initialized or error during init."
-    return {"message": "Python AI Services with CrewAI is running.", "supabase_client_initialized": supabase_client is not None, "agent_task_service_initialized": agent_task_service is not None, "llm_status": llm_status}
-    
+    try:
+        # This would integrate with your existing WebSocket system
+        while True:
+            # Send periodic updates about agent status
+            status_update = {
+                "timestamp": asyncio.get_event_loop().time(),
+                "agents": {name: "active" for name in services.keys()},
+                "pydantic_ai_status": "running"
+            }
+            await websocket.send_json(status_update)
+            await asyncio.sleep(5)
+    except Exception as e:
+        logger.error(f"WebSocket error: {e}")
+    finally:
+        await websocket.close()
+
 if __name__ == "__main__":
-    import uvicorn
-    port = int(os.environ.get("PYTHON_API_PORT", 8000))
-    uvicorn.run("main:app", host="0.0.0.0", port=port, reload=True)+    # Run the enhanced AI services
+    uvicorn.run(
+        "main:app",
+        host="0.0.0.0",
+        port=9000,  # Different port from your existing services
+        reload=True,
+        log_level="info"
+    )