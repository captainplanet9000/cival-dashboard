--- conflicted
+++ resolved
@@ -8,7 +8,6 @@
 
 import { SupabaseClient } from '@supabase/supabase-js';
 import { getSupabaseClient } from '../lib/supabase-client';
-import { API_CONFIG } from '../services/api-config';
 
 // Memory types
 export type MemoryType = 'market_data' | 'order' | 'trade' | 'agent_message' | 'system_event';
@@ -74,56 +73,26 @@
 class CogneeClientImpl implements CogneeClient {
   private static instance: CogneeClientImpl;
   private supabase: SupabaseClient;
-<<<<<<< HEAD
-  private apiKey: string = API_CONFIG.COGNEE_API_KEY || '';
-  private initialized: boolean = false;
-=======
   private apiKey: string | null = null;
->>>>>>> 4f88af75
 
   private constructor() {
     this.supabase = getSupabaseClient();
   }
 
-<<<<<<< HEAD
-  /**
-   * Get CogneeClient singleton instance
-   */
-  public static getInstance(): CogneeClient {
-    if (!CogneeClient.instance) {
-      CogneeClient.instance = new CogneeClient();
-      
-      // Auto-initialize if API key is available from environment
-      if (API_CONFIG.COGNEE_API_KEY) {
-        CogneeClient.instance.initialize(API_CONFIG.COGNEE_API_KEY);
-      }
-    }
-    
-    return CogneeClient.instance;
-=======
   public static getInstance(): CogneeClientImpl {
     if (!CogneeClientImpl.instance) {
       CogneeClientImpl.instance = new CogneeClientImpl();
     }
     return CogneeClientImpl.instance;
->>>>>>> 4f88af75
   }
 
-  /**
-   * Initialize the memory system with API key
-   */
   public initialize(apiKey: string): void {
     this.apiKey = apiKey;
   }
 
   private ensureInitialized(): void {
-<<<<<<< HEAD
-    if (!this.initialized) {
-      throw new Error('Cognee memory system not initialized. Call initialize() first.');
-=======
     if (!this.apiKey) {
       throw new Error('CogneeClient not initialized. Call initialize() first.');
->>>>>>> 4f88af75
     }
   }
 
@@ -207,10 +176,5 @@
   }
 }
 
-<<<<<<< HEAD
-// Export singleton instance
-export const cogneeClient = CogneeClient.getInstance();
-=======
 // Export singleton instance getter
-export const getCogneeClient = CogneeClientImpl.getInstance;
->>>>>>> 4f88af75
+export const getCogneeClient = CogneeClientImpl.getInstance;