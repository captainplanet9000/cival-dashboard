--- conflicted
+++ resolved
@@ -1,16 +1,10 @@
 'use client';
 
-<<<<<<< HEAD
 import * as React from 'react';
 import io from 'socket.io-client';
 
 interface SocketContextType {
   socket: any | null;
-=======
-import React, { createContext, useContext, useEffect, useState } from 'react';
-
-interface SocketContextType {
->>>>>>> 9b07a013
   isConnected: boolean;
   sendMessage: (message: any) => void;
   lastMessage: any;
@@ -30,7 +24,6 @@
 
 interface SocketProviderProps {
   children: React.ReactNode;
-<<<<<<< HEAD
   farmId?: string;
   userId?: string;
   enableLogging?: boolean;
@@ -106,38 +99,8 @@
     }
     
     if (enableLogging) console.log(`Connecting to socket at ${socketUrl}`);
-=======
-}
-
-export function SocketProvider({ children }: SocketProviderProps) {
-  const [socket, setSocket] = useState<WebSocket | null>(null);
-  const [isConnected, setIsConnected] = useState(false);
-  const [lastMessage, setLastMessage] = useState<any>(null);
-  const [reconnectTimeout, setReconnectTimeout] = useState<NodeJS.Timeout | null>(null);
-  const [reconnectAttempts, setReconnectAttempts] = useState(0);
-  const maxReconnectAttempts = 5;
-  const reconnectDelay = 3000; // 3 seconds
-  
-  const getWebSocketUrl = () => {
-    // Try to get the WebSocket URL from environment variable
-    const wsUrl = process.env.NEXT_PUBLIC_GRAPHQL_WS_URL || process.env.NEXT_PUBLIC_WS_URL;
     
-    if (wsUrl) {
-      return wsUrl;
-    }
-    
-    // Fallback to derived URL based on current host
-    const isSecure = window.location.protocol === 'https:';
-    const protocol = isSecure ? 'wss:' : 'ws:';
-    const host = window.location.host;
->>>>>>> 9b07a013
-    
-    return `${protocol}//${host}/api/ws`;
-  };
-  
-  const createSocketConnection = () => {
     try {
-<<<<<<< HEAD
       const socketInstance = io(socketUrl, {
         reconnectionAttempts: 3,
         reconnectionDelay: 1000,
@@ -189,50 +152,9 @@
           if (enableLogging) console.log(`Socket event: ${type}`, data);
         });
       });
-=======
-      const wsUrl = getWebSocketUrl();
-      console.log(`Connecting to WebSocket at ${wsUrl}`);
-      
-      const ws = new WebSocket(wsUrl);
-      setSocket(ws);
-      
-      ws.onopen = () => {
-        console.log('WebSocket connected');
-        setIsConnected(true);
-        setReconnectAttempts(0);
-        
-        // Send authentication if needed
-        if (typeof window !== 'undefined') {
-          // Get auth token from localStorage if available
-          const token = localStorage.getItem('auth_token');
-          if (token) {
-            ws.send(JSON.stringify({ type: 'auth', token }));
-          }
-        }
-      };
-      
-      ws.onclose = (event) => {
-        console.log(`WebSocket disconnected: ${event.code} ${event.reason}`);
-        setIsConnected(false);
-        
-        // Try to reconnect if not a normal closure and we haven't exceeded max attempts
-        if (event.code !== 1000 && reconnectAttempts < maxReconnectAttempts) {
-          const timeout = setTimeout(() => {
-            console.log(`Attempting to reconnect (${reconnectAttempts + 1}/${maxReconnectAttempts})...`);
-            setReconnectAttempts(prev => prev + 1);
-            createSocketConnection();
-          }, reconnectDelay);
-          
-          setReconnectTimeout(timeout);
-        }
-      };
->>>>>>> 9b07a013
-      
-      ws.onerror = (error) => {
-        console.error('WebSocket error:', error);
-      };
-      
-<<<<<<< HEAD
+      
+      setSocket(socketInstance);
+      
       // Cleanup on unmount
       return () => {
         if (enableLogging) console.log('Disconnecting socket');
@@ -240,22 +162,11 @@
           socketInstance.off(type);
         });
         socketInstance.disconnect();
-=======
-      ws.onmessage = (event) => {
-        try {
-          const data = JSON.parse(event.data);
-          console.log('WebSocket message received:', data);
-          setLastMessage(data);
-        } catch (error) {
-          console.error('Error parsing WebSocket message:', error);
-        }
->>>>>>> 9b07a013
       };
-      
     } catch (error) {
-      console.error('Error creating WebSocket connection:', error);
-    }
-<<<<<<< HEAD
+      console.error("Error initializing socket:", error);
+      return () => {};
+    }
   }, [socketUrl, socketEnabled, mockModeEnabled, farmId, userId, enableLogging]);
   
   // Define socket event handlers
@@ -265,17 +176,9 @@
       socket.emit(event, data);
     } else if (enableLogging) {
       console.log(`Failed to send event: ${event} - socket disconnected`);
-=======
-  };
-  
-  const connect = () => {
-    if (!socket || socket.readyState === WebSocket.CLOSED) {
-      createSocketConnection();
->>>>>>> 9b07a013
     }
   }, [socket, isConnected, enableLogging]);
   
-<<<<<<< HEAD
   const subscribe = React.useCallback((room: string) => {
     if (socket && isConnected) {
       if (enableLogging) console.log(`Subscribing to room: ${room}`);
@@ -291,27 +194,6 @@
       socket.emit('unsubscribe', { room });
     } else if (enableLogging) {
       console.log(`Failed to unsubscribe from room: ${room} - socket disconnected`);
-=======
-  const disconnect = () => {
-    if (socket) {
-      // Use code 1000 for normal closure
-      socket.close(1000, 'User initiated disconnect');
-    }
-    
-    if (reconnectTimeout) {
-      clearTimeout(reconnectTimeout);
-      setReconnectTimeout(null);
-    }
-    
-    setIsConnected(false);
-  };
-  
-  const sendMessage = (message: any) => {
-    if (socket && isConnected) {
-      socket.send(typeof message === 'string' ? message : JSON.stringify(message));
-    } else {
-      console.warn('Cannot send message: WebSocket not connected');
->>>>>>> 9b07a013
     }
   }, [socket, isConnected, enableLogging]);
   
@@ -325,24 +207,8 @@
     unsubscribe
   };
   
-  // Connect on component mount and cleanup on unmount
-  useEffect(() => {
-    // Auto-connect
-    connect();
-    
-    // Cleanup on unmount
-    return () => {
-      disconnect();
-    };
-    // eslint-disable-next-line react-hooks/exhaustive-deps
-  }, []);
-  
   return (
-<<<<<<< HEAD
     <SocketContext.Provider value={value}>
-=======
-    <SocketContext.Provider value={{ isConnected, sendMessage, lastMessage, connect, disconnect }}>
->>>>>>> 9b07a013
       {children}
     </SocketContext.Provider>
   );
