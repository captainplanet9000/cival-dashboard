--- conflicted
+++ resolved
@@ -1,30 +1,6 @@
 "use client"
 
-<<<<<<< HEAD
 import { useState, useEffect } from 'react'
-=======
-import React, { useState } from 'react'
-import {
-  Card,
-  CardContent,
-  CardDescription,
-  CardHeader,
-  CardTitle,
-  CardFooter
-} from "@/components/ui/card"
-import { Badge } from "@/components/ui/badge"
-import { Button } from "@/components/ui/button"
-import { Tabs, TabsContent, TabsList, TabsTrigger } from "@/components/ui/tabs"
-import { Switch } from "@/components/ui/switch"
-import { FarmCommandCenter } from '@/components/farm-management/farm-command-center'
-import { FarmTable } from '@/components/farm-management/farm-table'
-import { FarmCommandShortcuts } from '@/components/farm-management/farm-command-shortcuts'
-import { useSocket } from "@/providers/socket-provider"
-import { FarmManagementProvider } from '@/components/farm-management/farm-management-provider'
-import { FarmManagementHeader } from '@/components/farm-management/farm-management-header'
-import { useFarmManagement } from '@/components/farm-management/farm-management-provider'
-import { CommandCenter } from '@/components/real-time/command-center'
->>>>>>> 69c336df
 import { 
   Command, 
   Play, 
@@ -35,7 +11,6 @@
   MessageSquare, 
   Activity, 
   ChevronRight,
-<<<<<<< HEAD
   ChevronDown,
   Search
 } from 'lucide-react'
@@ -128,22 +103,6 @@
     updated_at: '2024-01-10'
   }
 ]
-=======
-  FileText,
-  Server,
-  Cpu,
-  BarChart3
-} from "lucide-react"
-import { useToast } from "@/components/ui/use-toast"
-import { 
-  Dialog,
-  DialogContent,
-  DialogHeader,
-  DialogTitle,
-  DialogTrigger,
-} from "@/components/ui/dialog"
-import { FarmStatus } from '@/types/farm-management'
->>>>>>> 69c336df
 
 // Farm Status Card Component
 const FarmStatusCard = () => {
@@ -284,7 +243,6 @@
   )
 }
 
-<<<<<<< HEAD
 export default function FarmManagementPage() {
   const [farms, setFarms] = useState<Farm[]>([])
   const [filteredFarms, setFilteredFarms] = useState<Farm[]>([])
@@ -498,928 +456,10 @@
                       <p className="text-sm font-medium">
                         {farm.performance_metrics?.trades_count || 0}
                       </p>
-=======
-// Create Farm Component
-const CreateFarmForm = ({ onCancel }: { onCancel: () => void }) => {
-  const { toast } = useToast()
-  const { refreshFarms } = useFarmManagement()
-  const [name, setName] = useState('')
-  const [bossmanModel, setBossmanModel] = useState('ElizaOS-Advanced')
-  const [isLoading, setIsLoading] = useState(false)
-  
-  const handleSubmit = async (e: React.FormEvent) => {
-    e.preventDefault()
-    setIsLoading(true)
-    
-    try {
-      const response = await fetch('/api/farm-management/farms', {
-        method: 'POST',
-        headers: {
-          'Content-Type': 'application/json',
-        },
-        body: JSON.stringify({
-          name,
-          status: 'active',
-          bossman: {
-            model: bossmanModel,
-            status: 'idle'
-          }
-        }),
-      })
-      
-      if (!response.ok) {
-        throw new Error('Failed to create farm')
-      }
-      
-      await refreshFarms()
-      
-      toast({
-        title: "Farm created",
-        description: "The farm has been created successfully",
-      })
-      
-      onCancel()
-    } catch (error) {
-      console.error('Error creating farm:', error)
-      toast({
-        title: "Error",
-        description: "Failed to create farm. Please try again.",
-        variant: "destructive",
-      })
-    } finally {
-      setIsLoading(false)
-    }
-  }
-  
-  return (
-    <form onSubmit={handleSubmit} className="space-y-4">
-      <div className="space-y-2">
-        <label htmlFor="name" className="text-sm font-medium">
-          Farm Name
-        </label>
-        <input
-          id="name"
-          type="text"
-          value={name}
-          onChange={(e) => setName(e.target.value)}
-          className="w-full rounded-md border border-border bg-background px-3 py-2 text-sm"
-          placeholder="Enter farm name"
-          required
-        />
-      </div>
-      
-      <div className="space-y-2">
-        <label htmlFor="bossmanModel" className="text-sm font-medium">
-          BossMan Model
-        </label>
-        <select
-          id="bossmanModel"
-          value={bossmanModel}
-          onChange={(e) => setBossmanModel(e.target.value)}
-          className="w-full rounded-md border border-border bg-background px-3 py-2 text-sm"
-        >
-          <option value="ElizaOS-Basic">ElizaOS Basic</option>
-          <option value="ElizaOS-Advanced">ElizaOS Advanced</option>
-          <option value="ElizaOS-Expert">ElizaOS Expert</option>
-        </select>
-      </div>
-      
-      <div className="flex justify-end space-x-2 pt-2">
-        <Button 
-          type="button" 
-          variant="outline" 
-          onClick={onCancel}
-          disabled={isLoading}
-        >
-          Cancel
-        </Button>
-        <Button type="submit" disabled={isLoading}>
-          {isLoading ? 'Creating...' : 'Create Farm'}
-        </Button>
-      </div>
-    </form>
-  )
-}
-
-// Message Bus Activity Component
-const MessageBusActivity = () => {
-  const [timeframe, setTimeframe] = useState('today')
-  
-  return (
-    <Card>
-      <CardHeader className="pb-2">
-        <div className="flex items-center justify-between">
-          <CardTitle className="text-lg font-semibold">Message Bus Activity</CardTitle>
-          <div className="flex items-center">
-            <select
-              value={timeframe}
-              onChange={(e) => setTimeframe(e.target.value)}
-              className="text-xs rounded border border-border bg-background px-2 py-1"
-            >
-              <option value="today">Today</option>
-              <option value="week">Past Week</option>
-              <option value="month">Past Month</option>
-            </select>
-          </div>
-        </div>
-        <CardDescription>Inter-farm communication metrics</CardDescription>
-      </CardHeader>
-      <CardContent>
-        <div className="space-y-4">
-          <div className="flex items-center justify-between text-sm">
-            <div className="flex items-center space-x-2">
-              <div className="h-2 w-2 rounded-full bg-blue-500"></div>
-              <span>Farm-to-Farm</span>
-            </div>
-            <div className="flex items-center space-x-2">
-              <div className="h-2 w-2 rounded-full bg-purple-500"></div>
-              <span>BossMan Broadcasts</span>
-            </div>
-            <div className="flex items-center space-x-2">
-              <div className="h-2 w-2 rounded-full bg-amber-500"></div>
-              <span>Agent Communications</span>
-            </div>
-          </div>
-          
-          <div className="h-64 w-full flex items-center justify-center bg-muted/10 rounded-lg border border-dashed text-sm text-muted-foreground">
-            <div className="text-center">
-              <Database className="mx-auto h-8 w-8 opacity-30 mb-2" />
-              <p>Interactive message visualization requires WebSocket connection</p>
-            </div>
-          </div>
-          
-          <div className="grid grid-cols-3 gap-4 text-center">
-            <div>
-              <div className="text-lg font-bold">1,284</div>
-              <div className="text-xs text-muted-foreground">Messages Sent</div>
-            </div>
-            <div>
-              <div className="text-lg font-bold">42</div>
-              <div className="text-xs text-muted-foreground">Broadcasts</div>
-            </div>
-            <div>
-              <div className="text-lg font-bold">98.2%</div>
-              <div className="text-xs text-muted-foreground">Success Rate</div>
-            </div>
-          </div>
-        </div>
-      </CardContent>
-    </Card>
-  )
-}
-
-// Strategy Knowledge Base Component
-const StrategyKnowledgeBase = () => {
-  const documents = [
-    { id: 1, type: 'Strategy', title: 'RSI Breakout Pattern', updatedAt: '2025-03-18T14:22:00Z' },
-    { id: 2, type: 'Market', title: 'BTC-ETH Correlation Analysis', updatedAt: '2025-03-19T09:15:00Z' },
-    { id: 3, type: 'Trading', title: 'Optimal Position Sizing', updatedAt: '2025-03-20T11:30:00Z' },
-    { id: 4, type: 'Strategy', title: 'Multi-timeframe MACD', updatedAt: '2025-03-20T16:45:00Z' },
-    { id: 5, type: 'Market', title: 'Liquidity Pool Dynamics', updatedAt: '2025-03-21T08:10:00Z' },
-  ]
-  
-  const typeDistribution = {
-    Strategy: 42,
-    Market: 36,
-    Trading: 28,
-  }
-  
-  return (
-    <Card>
-      <CardHeader className="pb-2">
-        <div className="flex items-center justify-between">
-          <CardTitle className="text-lg font-semibold">Strategy Knowledge Base</CardTitle>
-          <Button variant="outline" size="sm" className="h-8">
-            <Plus className="mr-1 h-3.5 w-3.5" />
-            Add Document
-          </Button>
-        </div>
-        <CardDescription>Strategy documents and knowledge base</CardDescription>
-      </CardHeader>
-      <CardContent>
-        <div className="space-y-4">
-          <div className="space-y-2">
-            {Object.entries(typeDistribution).map(([type, count]) => (
-              <div key={type} className="space-y-1">
-                <div className="flex items-center justify-between text-sm">
-                  <span>{type}</span>
-                  <span className="text-muted-foreground">{count}</span>
-                </div>
-                <div className="h-2 w-full rounded-full bg-muted">
-                  <div 
-                    className={`h-2 rounded-full ${
-                      type === 'Strategy' ? 'bg-green-500' : 
-                      type === 'Market' ? 'bg-blue-500' : 
-                      'bg-purple-500'
-                    }`}
-                    style={{ width: `${Math.min(count, 100)}%` }}
-                  ></div>
-                </div>
-              </div>
-            ))}
-          </div>
-          
-          <div className="rounded-md border">
-            <div className="bg-muted/50 px-4 py-2 text-sm font-medium">
-              Recent Documents
-            </div>
-            <div className="divide-y">
-              {documents.map(doc => (
-                <div key={doc.id} className="flex items-center justify-between px-4 py-2">
-                  <div>
-                    <div className="font-medium">{doc.title}</div>
-                    <div className="flex items-center text-xs text-muted-foreground">
-                      <Badge variant="outline" className="mr-2 px-1 text-xs">
-                        {doc.type}
-                      </Badge>
-                      <span>
-                        Updated {new Date(doc.updatedAt).toLocaleDateString()}
-                      </span>
                     </div>
                   </div>
-                  <Button variant="ghost" size="sm" className="h-8 w-8 p-0">
-                    <Database className="h-4 w-4" />
-                  </Button>
-                </div>
-              ))}
-            </div>
-          </div>
-          
-          <div className="flex items-center justify-between text-sm">
-            <div className="text-muted-foreground">Vector DB Performance</div>
-            <div>
-              <span className="font-medium">12ms</span>
-              <span className="text-xs text-muted-foreground ml-1">avg. query time</span>
-            </div>
-          </div>
-        </div>
-      </CardContent>
-      <CardFooter className="pt-0">
-        <Button variant="outline" size="sm" className="w-full">
-          View All Documents
-        </Button>
-      </CardFooter>
-    </Card>
-  )
-}
-
-// Integrated Farm Management Page
-export default function FarmManagementPage() {
-  const [activeTab, setActiveTab] = useState<string>("visual");
-  const { isConnected, isSimulating, toggleSimulation } = useSocket();
-
-  return (
-    <div className="flex flex-col h-full">
-      <FarmManagementProvider>
-        <FarmManagementHeader 
-          connected={isConnected} 
-          simulationMode={isSimulating}
-          onToggleSimulation={toggleSimulation}
-        />
-
-        <Tabs defaultValue="visual" className="flex-1 overflow-hidden flex flex-col" onValueChange={setActiveTab}>
-          <TabsList className="grid w-full max-w-md mx-auto grid-cols-2 mb-4">
-            <TabsTrigger value="visual" className="flex items-center gap-2">
-              <Database className="h-4 w-4" />
-              <span>Visual Management</span>
-            </TabsTrigger>
-            <TabsTrigger value="command" className="flex items-center gap-2">
-              <Command className="h-4 w-4" />
-              <span>Command Center</span>
-            </TabsTrigger>
-          </TabsList>
-          
-          <TabsContent value="visual" className="flex-1 overflow-auto">
-            <div className="space-y-6" data-component-name="FarmManagementPage">
-              {/* Farm Status Card */}
-              <FarmStatusCard />
-              
-              {/* Filter and Create section */}
-              <div className="flex flex-col-reverse sm:flex-row items-center justify-between gap-4 mb-6">
-                <div className="relative w-full sm:w-64">
-                  <MessageSquare className="absolute left-2.5 top-2.5 h-4 w-4 text-muted-foreground" />
-                  <input
-                    type="text"
-                    placeholder="Filter farms..."
-                    className="pl-9 pr-4 py-2 w-full rounded-md border border-border bg-background"
-                  />
-                </div>
-                <div className="flex items-center gap-2">
-                  <Dialog>
-                    <DialogTrigger asChild>
-                      <Button>
-                        <Plus className="h-4 w-4 mr-2" />
-                        Create Farm
-                      </Button>
-                    </DialogTrigger>
-                    <DialogContent>
-                      <DialogHeader>
-                        <DialogTitle>Create a new Farm</DialogTitle>
-                      </DialogHeader>
-                      <CreateFarmForm onCancel={() => {}} />
-                    </DialogContent>
-                  </Dialog>
-                </div>
-              </div>
-
-              {/* Farm Table */}
-              <FarmTable />
-              
-              {/* Analytics Dashboard Grid */}
-              <div className="grid grid-cols-1 md:grid-cols-2 gap-6 mb-6">
-                {/* Farm Performance */}
-                <Card>
-                  <CardHeader className="flex flex-row items-center justify-between space-y-0 pb-2">
-                    <CardTitle className="text-lg font-semibold">Farm Performance</CardTitle>
-                    <Button variant="ghost" size="sm" className="h-8">
-                      <Activity className="h-4 w-4 mr-2" />
-                      View Details
-                    </Button>
-                  </CardHeader>
-                  <CardContent>
-                    <div className="h-64 bg-muted/30 rounded-md flex items-center justify-center mb-4">
-                      <div className="text-center">
-                        <Activity className="h-10 w-10 mx-auto text-muted-foreground mb-2" />
-                        <span className="text-sm text-muted-foreground">Performance metrics visualization</span>
-                      </div>
-                    </div>
-                    <div className="space-y-3">
-                      <div className="flex justify-between items-center text-sm">
-                        <span className="text-muted-foreground">Best Performer:</span>
-                        <span className="font-medium">BTC Foundation (+9.9%)</span>
-                      </div>
-                      <div className="flex justify-between items-center text-sm">
-                        <span className="text-muted-foreground">Most Efficient:</span>
-                        <span className="font-medium">SONIC Harvester (+9.1%)</span>
-                      </div>
-                      <div className="flex justify-between items-center text-sm">
-                        <span className="text-muted-foreground">Needs Attention:</span>
-                        <span className="font-medium">SUI Accelerator (+2.1%)</span>
-                      </div>
-                    </div>
-                  </CardContent>
-                </Card>
-
-                {/* Goal Progress */}
-                <Card>
-                  <CardHeader className="flex flex-row items-center justify-between space-y-0 pb-2">
-                    <CardTitle className="text-lg font-semibold">Goal Progress</CardTitle>
-                    <Button variant="ghost" size="sm" className="h-8">
-                      <ChevronRight className="h-4 w-4" />
-                    </Button>
-                  </CardHeader>
-                  <CardContent>
-                    <div className="space-y-4">
-                      <div>
-                        <div className="flex justify-between text-sm mb-1">
-                          <span>SONIC Accumulation</span>
-                          <span className="font-medium">78.2%</span>
-                        </div>
-                        <div className="w-full bg-secondary h-2 rounded-full overflow-hidden">
-                          <div className="bg-green-500 h-full rounded-full" style={{ width: '78.2%' }}></div>
-                        </div>
-                      </div>
-                      <div>
-                        <div className="flex justify-between text-sm mb-1">
-                          <span>BTC Foundation</span>
-                          <span className="font-medium">56.8%</span>
-                        </div>
-                        <div className="w-full bg-secondary h-2 rounded-full overflow-hidden">
-                          <div className="bg-green-500 h-full rounded-full" style={{ width: '56.8%' }}></div>
-                        </div>
-                      </div>
-                      <div>
-                        <div className="flex justify-between text-sm mb-1">
-                          <span>SOL Accelerator</span>
-                          <span className="font-medium">42.4%</span>
-                        </div>
-                        <div className="w-full bg-secondary h-2 rounded-full overflow-hidden">
-                          <div className="bg-green-500 h-full rounded-full" style={{ width: '42.4%' }}></div>
-                        </div>
-                      </div>
-                      <div>
-                        <div className="flex justify-between text-sm mb-1">
-                          <span>ETH Accumulator</span>
-                          <span className="font-medium">34.7%</span>
-                        </div>
-                        <div className="w-full bg-secondary h-2 rounded-full overflow-hidden">
-                          <div className="bg-yellow-500 h-full rounded-full" style={{ width: '34.7%' }}></div>
-                        </div>
-                      </div>
-                      <div>
-                        <div className="flex justify-between text-sm mb-1">
-                          <span>SUI Accelerator</span>
-                          <span className="font-medium">23.1%</span>
-                        </div>
-                        <div className="w-full bg-secondary h-2 rounded-full overflow-hidden">
-                          <div className="bg-red-500 h-full rounded-full" style={{ width: '23.1%' }}></div>
-                        </div>
-                      </div>
-                    </div>
-                  </CardContent>
-                </Card>
-              </div>
-              
-              {/* Additional Farm Management Content */}
-              <div className="grid grid-cols-1 md:grid-cols-2 gap-6">
-                <Card>
-                  <CardHeader className="flex flex-row items-center justify-between space-y-0 pb-2">
-                    <CardTitle className="text-lg font-semibold">Agent Deployment</CardTitle>
-                    <Badge variant="outline" className="text-xs">15 Active</Badge>
-                  </CardHeader>
-                  <CardContent>
-                    <h4 className="text-sm font-medium mb-3">Top Performing Agents:</h4>
-                    <ul className="space-y-2 mb-4">
-                      <li className="text-sm flex justify-between">
-                        <span>Volatility Hunter (BTC):</span>
-                        <span className="text-green-500">+16.2%</span>
-                      </li>
-                      <li className="text-sm flex justify-between">
-                        <span>SONIC Hunter (SONIC):</span>
-                        <span className="text-green-500">+12.8%</span>
-                      </li>
-                      <li className="text-sm flex justify-between">
-                        <span>Market Maker Pro (BTC):</span>
-                        <span className="text-green-500">+9.7%</span>
-                      </li>
-                    </ul>
-
-                    <h4 className="text-sm font-medium mb-3">Agent Distribution:</h4>
-                    <div className="grid grid-cols-2 gap-x-4 gap-y-2">
-                      <div className="text-sm flex justify-between">
-                        <span>Trading Assistant:</span>
-                        <span>5</span>
-                      </div>
-                      <div className="text-sm flex justify-between">
-                        <span>DCA Bot:</span>
-                        <span>3</span>
-                      </div>
-                      <div className="text-sm flex justify-between">
-                        <span>Grid Trader:</span>
-                        <span>3</span>
-                      </div>
-                      <div className="text-sm flex justify-between">
-                        <span>Market Maker:</span>
-                        <span>2</span>
-                      </div>
-                      <div className="text-sm flex justify-between">
-                        <span>Arbitrage Bot:</span>
-                        <span>2</span>
-                      </div>
-                    </div>
-                    
-                    <Button className="w-full mt-4" variant="outline">
-                      <Plus className="h-4 w-4 mr-2" />
-                      Add Agent
-                    </Button>
-                  </CardContent>
-                </Card>
-
-                <Card>
-                  <CardHeader className="flex flex-row items-center justify-between space-y-0 pb-2">
-                    <CardTitle className="text-lg font-semibold">Brain Integration</CardTitle>
-                    <Button variant="ghost" size="sm" className="h-8">
-                      <Brain className="h-4 w-4 mr-2" />
-                      Details
-                    </Button>
-                  </CardHeader>
-                  <CardContent>
-                    <h4 className="text-sm font-medium mb-3">Active Strategies:</h4>
-                    <ul className="space-y-2 mb-4">
-                      <li className="text-sm flex justify-between">
-                        <span>MA Strategy:</span>
-                        <span>5 farms</span>
-                      </li>
-                      <li className="text-sm flex justify-between">
-                        <span>Grid Trading:</span>
-                        <span>3 farms</span>
-                      </li>
-                      <li className="text-sm flex justify-between">
-                        <span>DCA Strategy:</span>
-                        <span>4 farms</span>
-                      </li>
-                    </ul>
-
-                    <h4 className="text-sm font-medium mb-3">Brain Recommendations:</h4>
-                    <ul className="space-y-2">
-                      <li className="text-sm">
-                        <div className="font-medium flex items-center">
-                          <div className="w-2 h-2 bg-yellow-500 rounded-full mr-2"></div>
-                          SUI Accelerator: Add Grid Trading
-                        </div>
-                      </li>
-                      <li className="text-sm">
-                        <div className="font-medium flex items-center">
-                          <div className="w-2 h-2 bg-yellow-500 rounded-full mr-2"></div>
-                          ETH Accumulator: Increase DCA allocation
-                        </div>
-                      </li>
-                      <li className="text-sm">
-                        <div className="font-medium flex items-center">
-                          <div className="w-2 h-2 bg-green-500 rounded-full mr-2"></div>
-                          BTC Foundation: Strategy optimized
-                        </div>
-                      </li>
-                    </ul>
-                  </CardContent>
-                </Card>
-              </div>
-
-              <div className="grid grid-cols-1 md:grid-cols-2 gap-6">
-                <MessageBusActivity />
-                <StrategyKnowledgeBase />
-              </div>
-
-              {/* MCP Servers and LLM Models Integration */}
-              <div className="grid grid-cols-1 md:grid-cols-2 gap-6 mt-8">
-                <h2 className="text-xl font-semibold col-span-full mb-2">Model Context Protocol Integration</h2>
-                {/* MCP Servers */}
-                <Card className="border-2 border-primary/20">
-                  <CardHeader className="flex flex-row items-center justify-between space-y-0 pb-2 bg-primary/5">
-                    <div className="flex items-center">
-                      <Server className="h-5 w-5 mr-2 text-primary" />
-                      <CardTitle className="text-lg font-semibold">Tools & MCP Servers</CardTitle>
-                    </div>
-                    <Badge variant="outline" className="text-xs bg-primary/10">8 Active</Badge>
-                  </CardHeader>
-                  <CardContent className="pt-4">
-                    <div className="space-y-4">
-                      <div className="flex justify-between mb-2">
-                        <span className="text-sm">Server Status:</span>
-                        <span className="text-sm text-green-500 font-medium">Healthy</span>
-                      </div>
-                      
-                      <h4 className="text-sm font-medium mb-2">Active MCP Servers:</h4>
-                      <div className="space-y-2">
-                        <div className="flex items-center justify-between border rounded-md p-2 bg-green-500/5">
-                          <div className="flex items-center">
-                            <div className="h-2 w-2 rounded-full bg-green-500 mr-2"></div>
-                            <span className="text-sm">TradingView Signals</span>
-                          </div>
-                          <span className="text-xs text-muted-foreground">5 Farms</span>
-                        </div>
-                        <div className="flex items-center justify-between border rounded-md p-2 bg-green-500/5">
-                          <div className="flex items-center">
-                            <div className="h-2 w-2 rounded-full bg-green-500 mr-2"></div>
-                            <span className="text-sm">Bybit Exchange</span>
-                          </div>
-                          <span className="text-xs text-muted-foreground">3 Farms</span>
-                        </div>
-                        <div className="flex items-center justify-between border rounded-md p-2 bg-yellow-500/5">
-                          <div className="flex items-center">
-                            <div className="h-2 w-2 rounded-full bg-yellow-500 mr-2"></div>
-                            <span className="text-sm">Binance Exchange</span>
-                          </div>
-                          <span className="text-xs text-muted-foreground">4 Farms</span>
-                        </div>
-                        <div className="flex items-center justify-between border rounded-md p-2 bg-green-500/5">
-                          <div className="flex items-center">
-                            <div className="h-2 w-2 rounded-full bg-green-500 mr-2"></div>
-                            <span className="text-sm">MEV Protection</span>
-                          </div>
-                          <span className="text-xs text-muted-foreground">2 Farms</span>
-                        </div>
-                      </div>
-                      
-                      <h4 className="text-sm font-medium mt-4 mb-2">Available Updates:</h4>
-                      <div className="space-y-2">
-                        <div className="flex items-center justify-between text-sm">
-                          <span>TradingView Signals v2.3</span>
-                          <Button variant="outline" size="sm" className="h-7 text-xs">Update</Button>
-                        </div>
-                        <div className="flex items-center justify-between text-sm">
-                          <span>MEV Protection v1.5</span>
-                          <Button variant="outline" size="sm" className="h-7 text-xs">Update</Button>
-                        </div>
-                      </div>
-                      
-                      <Button className="w-full mt-4" variant="secondary">
-                        <Plus className="h-4 w-4 mr-2" />
-                        Add MCP Server
-                      </Button>
->>>>>>> 69c336df
-                    </div>
-                  </CardContent>
-                </Card>
-
-                {/* LLM Models */}
-                <Card className="border-2 border-blue-500/20">
-                  <CardHeader className="flex flex-row items-center justify-between space-y-0 pb-2 bg-blue-500/5">
-                    <div className="flex items-center">
-                      <Brain className="h-5 w-5 mr-2 text-blue-500" />
-                      <CardTitle className="text-lg font-semibold">AI Models (OpenRouter)</CardTitle>
-                    </div>
-                    <Button variant="ghost" size="sm" className="h-8">
-                      <Cpu className="h-4 w-4 mr-2" />
-                      Configure
-                    </Button>
-                  </CardHeader>
-                  <CardContent className="pt-4">
-                    <div className="space-y-4">
-                      <div className="flex justify-between text-sm mb-2">
-                        <span>Monthly Usage:</span>
-                        <span className="font-medium">$237.50 / $500.00</span>
-                      </div>
-                      <div className="w-full bg-secondary h-2 rounded-full overflow-hidden">
-                        <div className="bg-blue-500 h-full rounded-full" style={{ width: '47.5%' }}></div>
-                      </div>
-                      
-                      <h4 className="text-sm font-medium mt-4 mb-2">Model Allocation:</h4>
-                      <div className="space-y-2">
-                        <div className="flex items-center justify-between">
-                          <span className="text-sm">Claude-3 Opus</span>
-                          <div className="flex items-center">
-                            <span className="text-xs text-muted-foreground mr-2">Primary</span>
-                            <Badge variant="secondary" className="text-xs">2 Agents</Badge>
-                          </div>
-                        </div>
-                        <div className="flex items-center justify-between">
-                          <span className="text-sm">Claude-3 Sonnet</span>
-                          <div className="flex items-center">
-                            <span className="text-xs text-muted-foreground mr-2">Fallback</span>
-                            <Badge variant="secondary" className="text-xs">3 Agents</Badge>
-                          </div>
-                        </div>
-                        <div className="flex items-center justify-between">
-                          <span className="text-sm">GPT-4o</span>
-                          <div className="flex items-center">
-                            <span className="text-xs text-muted-foreground mr-2">Primary</span>
-                            <Badge variant="secondary" className="text-xs">5 Agents</Badge>
-                          </div>
-                        </div>
-                        <div className="flex items-center justify-between">
-                          <span className="text-sm">Mistral Large</span>
-                          <div className="flex items-center">
-                            <span className="text-xs text-muted-foreground mr-2">Fallback</span>
-                            <Badge variant="secondary" className="text-xs">4 Agents</Badge>
-                          </div>
-                        </div>
-                      </div>
-                      
-                      <h4 className="text-sm font-medium mt-4 mb-2">Performance Metrics:</h4>
-                      <div className="space-y-2">
-                        <div className="flex items-center justify-between text-sm">
-                          <span>Fastest Response:</span>
-                          <span className="font-medium">GPT-4o (0.8s avg)</span>
-                        </div>
-                        <div className="flex items-center justify-between text-sm">
-                          <span>Most Accurate:</span>
-                          <span className="font-medium">Claude-3 Opus (97.8%)</span>
-                        </div>
-                        <div className="flex items-center justify-between text-sm">
-                          <span>Most Cost-Efficient:</span>
-                          <span className="font-medium">Mistral Large</span>
-                        </div>
-                      </div>
-                      
-                      <Button className="w-full mt-4" variant="secondary">
-                        <BarChart3 className="h-4 w-4 mr-2" />
-                        Optimize Model Allocation
-                      </Button>
-                    </div>
-                  </CardContent>
-                </Card>
-              </div>
-
-              {/* Python Trading Libraries Integration */}
-              <div className="mt-10">
-                <h2 className="text-xl font-semibold mb-4">Python Trading Libraries Integration</h2>
-                
-                {/* Architecture Diagram */}
-                <Card className="mb-6 border-2 border-green-500/20">
-                  <CardHeader className="bg-green-500/5">
-                    <CardTitle className="text-lg font-semibold">Integration Architecture</CardTitle>
-                  </CardHeader>
-                  <CardContent className="pt-4">
-                    <div className="w-full flex flex-col items-center p-4 bg-muted/20 rounded-md">
-                      {/* Row 1: Dashboard */}
-                      <div className="border-2 rounded-md w-[350px] py-3 px-4 text-center font-medium bg-card">
-                        Next.js Dashboard (Frontend)
-                      </div>
-                      
-                      {/* Connection Line */}
-                      <div className="h-10 border-l-2 relative">
-                        <div className="absolute -left-16 top-3 text-xs text-muted-foreground">
-                          API / WebSockets
-                        </div>
-                        <div className="absolute w-8 border-t-2 -left-4 top-5"></div>
-                        <div className="absolute w-8 border-t-2 -right-4 top-5"></div>
-                      </div>
-                      
-                      {/* Row 2: MCP Server */}
-                      <div className="border-2 rounded-md w-[350px] py-3 px-4 text-center font-medium bg-card">
-                        Python Libraries MCP Server
-                      </div>
-                      
-                      {/* Connection Line */}
-                      <div className="h-10 border-l-2"></div>
-                      
-                      {/* Row 3: Trading Libraries Box */}
-                      <div className="border-2 rounded-md w-[350px] py-3 px-4 bg-card">
-                        <div className="font-medium text-center mb-2">Trading Libraries</div>
-                        <div className="grid grid-cols-2 gap-2">
-                          <Badge className="justify-center bg-blue-500/10 hover:bg-blue-500/20 text-blue-500">OpenBB</Badge>
-                          <Badge className="justify-center bg-yellow-500/10 hover:bg-yellow-500/20 text-yellow-500">Pandas</Badge>
-                          <Badge className="justify-center bg-green-500/10 hover:bg-green-500/20 text-green-500">NumPy</Badge>
-                          <Badge className="justify-center bg-purple-500/10 hover:bg-purple-500/20 text-purple-500">Zipline</Badge>
-                          <Badge className="justify-center bg-orange-500/10 hover:bg-orange-500/20 text-orange-500">AlphaLens</Badge>
-                          <Badge className="justify-center bg-indigo-500/10 hover:bg-indigo-500/20 text-indigo-500">VectorBT</Badge>
-                          <Badge className="justify-center bg-pink-500/10 hover:bg-pink-500/20 text-pink-500">Riskfolio</Badge>
-                          <Badge className="justify-center bg-red-500/10 hover:bg-red-500/20 text-red-500">IBAPI</Badge>
-                        </div>
-                      </div>
-                    </div>
-                  </CardContent>
-                </Card>
-                
-                {/* Library Modules */}
-                <div className="grid grid-cols-1 md:grid-cols-2 lg:grid-cols-3 gap-4 mb-6">
-                  {/* Module 1: OpenBB */}
-                  <Card className="border border-blue-500/20">
-                    <CardHeader className="bg-blue-500/5 pb-3">
-                      <div className="flex justify-between items-center">
-                        <CardTitle className="text-md">OpenBB Module</CardTitle>
-                        <Badge variant="outline" className="bg-blue-500/10 text-blue-500">Market Data</Badge>
-                      </div>
-                    </CardHeader>
-                    <CardContent className="pt-3">
-                      <p className="text-sm text-muted-foreground mb-3">Market data retrieval and financial research</p>
-                      <div className="space-y-2">
-                        <div className="flex justify-between items-center text-sm">
-                          <span>Status:</span>
-                          <Badge variant="outline" className="bg-green-500/10 text-green-500">Active</Badge>
-                        </div>
-                        <div className="flex justify-between items-center text-sm">
-                          <span>Farm Usage:</span>
-                          <span>6 Farms</span>
-                        </div>
-                        <div className="flex justify-between items-center text-sm">
-                          <span>Data Sources:</span>
-                          <span>7 Connected</span>
-                        </div>
-                      </div>
-                      <Button size="sm" variant="outline" className="w-full mt-3 text-xs">
-                        Configure Data Sources
-                      </Button>
-                    </CardContent>
-                  </Card>
-                  
-                  {/* Module 2: Technical Analysis */}
-                  <Card className="border border-yellow-500/20">
-                    <CardHeader className="bg-yellow-500/5 pb-3">
-                      <div className="flex justify-between items-center">
-                        <CardTitle className="text-md">Technical Analysis</CardTitle>
-                        <Badge variant="outline" className="bg-yellow-500/10 text-yellow-500">Pandas/NumPy</Badge>
-                      </div>
-                    </CardHeader>
-                    <CardContent className="pt-3">
-                      <p className="text-sm text-muted-foreground mb-3">Indicators and signals generation</p>
-                      <div className="space-y-2">
-                        <div className="flex justify-between items-center text-sm">
-                          <span>Status:</span>
-                          <Badge variant="outline" className="bg-green-500/10 text-green-500">Active</Badge>
-                        </div>
-                        <div className="flex justify-between items-center text-sm">
-                          <span>Custom Indicators:</span>
-                          <span>12 Registered</span>
-                        </div>
-                        <div className="flex justify-between items-center text-sm">
-                          <span>Compute Usage:</span>
-                          <span>Medium</span>
-                        </div>
-                      </div>
-                      <Button size="sm" variant="outline" className="w-full mt-3 text-xs">
-                        Manage Indicators
-                      </Button>
-                    </CardContent>
-                  </Card>
-                  
-                  {/* Module 3: Backtesting */}
-                  <Card className="border border-purple-500/20">
-                    <CardHeader className="bg-purple-500/5 pb-3">
-                      <div className="flex justify-between items-center">
-                        <CardTitle className="text-md">Backtesting Module</CardTitle>
-                        <Badge variant="outline" className="bg-purple-500/10 text-purple-500">Zipline/VectorBT</Badge>
-                      </div>
-                    </CardHeader>
-                    <CardContent className="pt-3">
-                      <p className="text-sm text-muted-foreground mb-3">Strategy validation and performance testing</p>
-                      <div className="space-y-2">
-                        <div className="flex justify-between items-center text-sm">
-                          <span>Status:</span>
-                          <Badge variant="outline" className="bg-green-500/10 text-green-500">Active</Badge>
-                        </div>
-                        <div className="flex justify-between items-center text-sm">
-                          <span>Recent Tests:</span>
-                          <span>8 Completed</span>
-                        </div>
-                        <div className="flex justify-between items-center text-sm">
-                          <span>CPU Allocation:</span>
-                          <span>4 Cores</span>
-                        </div>
-                      </div>
-                      <Button size="sm" variant="outline" className="w-full mt-3 text-xs">
-                        Run Backtest
-                      </Button>
-                    </CardContent>
-                  </Card>
-                  
-                  {/* Module 4: Portfolio */}
-                  <Card className="border border-pink-500/20">
-                    <CardHeader className="bg-pink-500/5 pb-3">
-                      <div className="flex justify-between items-center">
-                        <CardTitle className="text-md">Portfolio Module</CardTitle>
-                        <Badge variant="outline" className="bg-pink-500/10 text-pink-500">Riskfolio</Badge>
-                      </div>
-                    </CardHeader>
-                    <CardContent className="pt-3">
-                      <p className="text-sm text-muted-foreground mb-3">Optimization and risk management</p>
-                      <div className="space-y-2">
-                        <div className="flex justify-between items-center text-sm">
-                          <span>Status:</span>
-                          <Badge variant="outline" className="bg-green-500/10 text-green-500">Active</Badge>
-                        </div>
-                        <div className="flex justify-between items-center text-sm">
-                          <span>Risk Models:</span>
-                          <span>4 Deployed</span>
-                        </div>
-                        <div className="flex justify-between items-center text-sm">
-                          <span>Optimization:</span>
-                          <span>Daily</span>
-                        </div>
-                      </div>
-                      <Button size="sm" variant="outline" className="w-full mt-3 text-xs">
-                        Adjust Risk Parameters
-                      </Button>
-                    </CardContent>
-                  </Card>
-                  
-                  {/* Module 5: Execution */}
-                  <Card className="border border-red-500/20">
-                    <CardHeader className="bg-red-500/5 pb-3">
-                      <div className="flex justify-between items-center">
-                        <CardTitle className="text-md">Execution Module</CardTitle>
-                        <Badge variant="outline" className="bg-red-500/10 text-red-500">IBAPI</Badge>
-                      </div>
-                    </CardHeader>
-                    <CardContent className="pt-3">
-                      <p className="text-sm text-muted-foreground mb-3">Order execution and management</p>
-                      <div className="space-y-2">
-                        <div className="flex justify-between items-center text-sm">
-                          <span>Status:</span>
-                          <Badge variant="outline" className="bg-green-500/10 text-green-500">Active</Badge>
-                        </div>
-                        <div className="flex justify-between items-center text-sm">
-                          <span>Orders Today:</span>
-                          <span>18 Executed</span>
-                        </div>
-                        <div className="flex justify-between items-center text-sm">
-                          <span>Connection:</span>
-                          <span>Stable</span>
-                        </div>
-                      </div>
-                      <Button size="sm" variant="outline" className="w-full mt-3 text-xs">
-                        View Order Book
-                      </Button>
-                    </CardContent>
-                  </Card>
-                  
-                  {/* Technical Requirements */}
-                  <Card className="border border-gray-500/20">
-                    <CardHeader className="bg-gray-500/5 pb-3">
-                      <div className="flex justify-between items-center">
-                        <CardTitle className="text-md">Technical Setup</CardTitle>
-                        <Badge variant="outline">Infrastructure</Badge>
-                      </div>
-                    </CardHeader>
-                    <CardContent className="pt-3">
-                      <p className="text-sm text-muted-foreground mb-3">Environment and infrastructure requirements</p>
-                      <div className="space-y-2">
-                        <div className="flex items-center text-sm">
-                          <div className="h-2 w-2 rounded-full bg-green-500 mr-2"></div>
-                          <span>Docker container deployed</span>
-                        </div>
-                        <div className="flex items-center text-sm">
-                          <div className="h-2 w-2 rounded-full bg-green-500 mr-2"></div>
-                          <span>Redis caching configured</span>
-                        </div>
-                        <div className="flex items-center text-sm">
-                          <div className="h-2 w-2 rounded-full bg-green-500 mr-2"></div>
-                          <span>Shared storage mounted</span>
-                        </div>
-                        <div className="flex items-center text-sm">
-                          <div className="h-2 w-2 rounded-full bg-yellow-500 mr-2"></div>
-                          <span>API authentication pending</span>
-                        </div>
-                      </div>
-                      <Button size="sm" variant="outline" className="w-full mt-3 text-xs">
-                        System Configuration
-                      </Button>
-                    </CardContent>
-                  </Card>
                 </div>
                 
-<<<<<<< HEAD
                 <div className="bg-muted/10 px-4 py-2 border-t">
                   <p className="text-xs text-muted-foreground">
                     Created: {new Date(farm.created_at).toLocaleDateString()}
@@ -1440,37 +480,6 @@
           />
         </DialogContent>
       </Dialog>
-=======
-                {/* Actions */}
-                <div className="flex justify-end gap-2 mt-4">
-                  <Button variant="outline">
-                    Update Libraries
-                  </Button>
-                  <Button variant="default">
-                    Deploy to All Farms
-                  </Button>
-                </div>
-              </div>
-            </div>
-          </TabsContent>
-          
-          <TabsContent value="command" className="flex-1 overflow-auto">
-            <div className="grid grid-cols-1 md:grid-cols-4 gap-4">
-              <div className="md:col-span-3">
-                <CommandCenter 
-                  defaultWelcomeMessage="Welcome to the Farm Management Command Center. I'm ElizaOS, your farm management assistant. How can I help you today?"
-                  commandContext="farm-management"
-                  placeholderText="Type a command or ask about farm management..."
-                />
-              </div>
-              <div className="md:col-span-1">
-                <FarmCommandShortcuts className="h-full" />
-              </div>
-            </div>
-          </TabsContent>
-        </Tabs>
-      </FarmManagementProvider>
->>>>>>> 69c336df
     </div>
   );
 }