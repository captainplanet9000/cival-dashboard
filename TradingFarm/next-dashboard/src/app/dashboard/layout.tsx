--- conflicted
+++ resolved
@@ -1,103 +1,3 @@
-<<<<<<< HEAD
-"use client"
-
-import { ReactNode } from "react"
-import Link from "next/link"
-
-interface DashboardLayoutProps {
-  children: ReactNode;
-}
-
-export default function DashboardLayout({ children }: DashboardLayoutProps) {
-  return (
-    <div className="flex h-screen bg-gray-100">
-      {/* Sidebar */}
-      <aside className="w-64 bg-white shadow-md">
-        <div className="p-4 border-b">
-          <h1 className="text-xl font-bold text-gray-800">Trading Farm</h1>
-        </div>
-        
-        <nav className="p-4">
-          <ul className="space-y-2">
-            <li>
-              <Link 
-                href="/dashboard" 
-                className="flex items-center p-2 text-gray-700 rounded hover:bg-gray-200"
-              >
-                <svg className="w-5 h-5 mr-3" viewBox="0 0 24 24" fill="none" xmlns="http://www.w3.org/2000/svg">
-                  <path d="M3 12L5 10M5 10L12 3L19 10M5 10V20C5 20.5523 5.44772 21 6 21H9M19 10L21 12M19 10V20C19 20.5523 18.5523 21 18 21H15M9 21C9.55228 21 10 20.5523 10 20V16C10 15.4477 10.4477 15 11 15H13C13.5523 15 14 15.4477 14 16V20C14 20.5523 14.4477 21 15 21M9 21H15" stroke="currentColor" strokeWidth="2" strokeLinecap="round" strokeLinejoin="round"/>
-                </svg>
-                Dashboard
-              </Link>
-            </li>
-            <li>
-              <Link 
-                href="/dashboard/farms" 
-                className="flex items-center p-2 text-gray-700 rounded hover:bg-gray-200"
-              >
-                <svg className="w-5 h-5 mr-3" viewBox="0 0 24 24" fill="none" xmlns="http://www.w3.org/2000/svg">
-                  <path d="M19 9L12 2L5 9M21 16V20C21 20.5523 20.5523 21 20 21H4C3.44772 21 3 20.5523 3 20V16" stroke="currentColor" strokeWidth="2" strokeLinecap="round" strokeLinejoin="round"/>
-                  <path d="M9 14C9 15.6569 10.3431 17 12 17C13.6569 17 15 15.6569 15 14C15 12.3431 13.6569 11 12 11C10.3431 11 9 12.3431 9 14Z" stroke="currentColor" strokeWidth="2" strokeLinecap="round" strokeLinejoin="round"/>
-                </svg>
-                Farms
-              </Link>
-            </li>
-            <li>
-              <Link 
-                href="/dashboard/agents" 
-                className="flex items-center p-2 text-gray-700 rounded hover:bg-gray-200"
-              >
-                <svg className="w-5 h-5 mr-3" viewBox="0 0 24 24" fill="none" xmlns="http://www.w3.org/2000/svg">
-                  <path d="M17 8C17 10.7614 14.7614 13 12 13C9.23858 13 7 10.7614 7 8C7 5.23858 9.23858 3 12 3C14.7614 3 17 5.23858 17 8Z" stroke="currentColor" strokeWidth="2" strokeLinecap="round" strokeLinejoin="round"/>
-                  <path d="M3 21C3.95728 17.9237 6.41998 16 12 16C17.58 16 20.0427 17.9237 21 21" stroke="currentColor" strokeWidth="2" strokeLinecap="round" strokeLinejoin="round"/>
-                </svg>
-                Agents
-              </Link>
-            </li>
-            <li>
-              <Link 
-                href="/dashboard/orders" 
-                className="flex items-center p-2 text-gray-700 rounded hover:bg-gray-200"
-              >
-                <svg className="w-5 h-5 mr-3" viewBox="0 0 24 24" fill="none" xmlns="http://www.w3.org/2000/svg">
-                  <path d="M9 12H15M9 16H15M9 20H15M8.8 4H15.2C15.48 4 15.62 4 15.727 4.0545C15.822 4.10243 15.8976 4.17804 15.9455 4.273C16 4.37996 16 4.51997 16 4.8V22L12 20L8 22V4.8C8 4.51997 8 4.37996 8.0545 4.273C8.10243 4.17804 8.17804 4.10243 8.273 4.0545C8.37996 4 8.51997 4 8.8 4Z" stroke="currentColor" strokeWidth="2" strokeLinecap="round" strokeLinejoin="round"/>
-                </svg>
-                Orders
-              </Link>
-            </li>
-            <li>
-              <Link 
-                href="/dashboard/trades" 
-                className="flex items-center p-2 text-gray-700 rounded hover:bg-gray-200"
-              >
-                <svg className="w-5 h-5 mr-3" viewBox="0 0 24 24" fill="none" xmlns="http://www.w3.org/2000/svg">
-                  <path d="M9 5H7C5.89543 5 5 5.89543 5 7V19C5 20.1046 5.89543 21 7 21H17C18.1046 21 19 20.1046 19 19V7C19 5.89543 18.1046 5 17 5H15M9 5C9 6.10457 9.89543 7 11 7H13C14.1046 7 15 6.10457 15 5M9 5C9 3.89543 9.89543 3 11 3H13C14.1046 3 15 3.89543 15 5M12 12H15M12 16H15M9 12H9.01M9 16H9.01" stroke="currentColor" strokeWidth="2" strokeLinecap="round"/>
-                </svg>
-                Trades
-              </Link>
-            </li>
-            <li>
-              <Link 
-                href="/dashboard/analytics" 
-                className="flex items-center p-2 text-gray-700 rounded hover:bg-gray-200"
-              >
-                <svg className="w-5 h-5 mr-3" viewBox="0 0 24 24" fill="none" xmlns="http://www.w3.org/2000/svg">
-                  <path d="M8 13V17M16 11V17M12 7V17M7.8 21H16.2C17.8802 21 18.7202 21 19.362 20.673C19.9265 20.3854 20.3854 19.9265 20.673 19.362C21 18.7202 21 17.8802 21 16.2V7.8C21 6.11984 21 5.27976 20.673 4.63803C20.3854 4.07354 19.9265 3.6146 19.362 3.32698C18.7202 3 17.8802 3 16.2 3H7.8C6.11984 3 5.27976 3 4.63803 3.32698C4.07354 3.6146 3.6146 4.07354 3.32698 4.63803C3 5.27976 3 6.11984 3 7.8V16.2C3 17.8802 3 18.7202 3.32698 19.362C3.6146 19.9265 4.07354 20.3854 4.63803 20.673C5.27976 21 6.11984 21 7.8 21Z" stroke="currentColor" strokeWidth="2" strokeLinecap="round" strokeLinejoin="round"/>
-                </svg>
-                Analytics
-              </Link>
-            </li>
-          </ul>
-        </nav>
-      </aside>
-
-      {/* Main content */}
-      <main className="flex-1 overflow-y-auto p-6">
-        {children}
-      </main>
-    </div>
-  )
-=======
 import React from "react";
 import Link from "next/link";
 import { WebSocketProvider, ConnectionStatus } from "@/components/websocket-provider";
@@ -309,5 +209,4 @@
       </div>
     </WebSocketProvider>
   );
->>>>>>> 01fdf392
 }