'use client';

<<<<<<< HEAD
import React from "react";
import Link from "next/link";
import { usePathname, useRouter } from 'next/navigation';
import { websocketConfig } from "@/config/app-config";
import dynamic from "next/dynamic";
import { QueryClient, QueryClientProvider } from '@tanstack/react-query';
import { ReactQueryDevtools } from '@tanstack/react-query-devtools';

// Import Wallet Provider
import { WalletProvider } from '@/contexts/WalletContext';
import { AuthBypassProvider } from '@/utils/security/auth-bypass';
import { MockDataProvider } from '@/utils/mock-data-provider';
import { DevAutoConnector } from '@/utils/dev-auto-connector';

// Import UI components
import { FixedSidebar } from "@/components/dashboard/fixed-sidebar";
import { Toaster } from "@/components/ui/toaster";
import { ModalProvider } from "@/components/ui/modal-controller";
=======
import React, { ReactNode, useState, useEffect } from "react"
import { 
  Home, 
  LineChart, 
  Gift, 
  BarChart2, 
  Settings, 
  Menu, 
  X,
  Wallet,
  Sun,
  Moon,
  Database,
  Bot,
  Target,
  MessageSquare,
  TrendingUp,
  AlertCircle
} from "lucide-react"
import { ElizaProvider } from "@/context/eliza-context"
import { AIAgentV2Provider } from "@/context/ai-agent-v2-context"
import ElizaConsoleContainer from "@/components/elizaos/eliza-console-container"
import { Agent } from "@/components/agents/agent-details"
import { AgentInstruction } from "@/components/agents/agent-intelligence"
import { Alert, AlertDescription, AlertTitle } from "@/components/ui/alert"

// Mock initial agent data (in a real app, this would come from an API)
const initialAgentData: Agent[] = [
  {
    id: 'agent-123',
    name: 'TrendMaster',
    status: 'active',
    type: 'trend',
    performance: 8.5,
    trades: 147,
    winRate: 63,
    createdAt: '2023-05-15',
    specialization: ['Bitcoin', 'Ethereum', 'Large Caps'],
    description: 'Trend following agent that specializes in major cryptocurrencies',
    level: 'advanced',
    walletAddress: '0x1234...5678',
    balance: 1250.75,
    transactions: [
      { id: 'tx1', timestamp: '2023-05-16T10:30:00Z', amount: 500, type: 'deposit', txHash: '0x78a1...3f5d', status: 'completed' },
      { id: 'tx2', timestamp: '2023-06-01T14:45:00Z', amount: 750, type: 'deposit', txHash: '0x92c4...7e8a', status: 'completed' }
    ],
    detailedPerformance: {
      daily: 0.8,
      weekly: 2.3,
      monthly: 8.5,
      allTime: 12.7,
      trades: {
        won: 93,
        lost: 54,
        total: 147
      },
      profitFactor: 1.75,
      avgDuration: '4h 26m'
    },
    settings: {
      riskLevel: 'medium',
      maxDrawdown: 15,
      positionSizing: 10,
      tradesPerDay: 5,
      automationLevel: 'full',
      timeframes: ['1h', '4h', 'Daily'],
      indicators: ['RSI', 'Moving Averages', 'Volume']
    },
    instructions: [
      {
        id: 'instr-1',
        content: 'Focus on uptrend confirmation with volume analysis',
        createdAt: '2023-05-15T10:30:00Z',
        enabled: true,
        category: 'market',
        impact: 'high'
      },
      {
        id: 'instr-2',
        content: 'Increase position size when volatility decreases',
        createdAt: '2023-06-01T14:45:00Z',
        enabled: true,
        category: 'risk',
        impact: 'medium'
      }
    ]
  },
  {
    id: 'agent-456',
    name: 'SwingTrader',
    status: 'active',
    type: 'reversal',
    performance: 12.3,
    trades: 96,
    winRate: 58,
    createdAt: '2023-06-22',
    specialization: ['DeFi', 'Mid Caps'],
    description: 'Reversal pattern detection for swing trading opportunities',
    level: 'advanced',
    walletAddress: '0xabcd...ef12',
    balance: 2340.50,
    transactions: [
      { id: 'tx3', timestamp: '2023-06-22T09:15:00Z', amount: 1000, type: 'deposit', txHash: '0xab45...9d2e', status: 'completed' },
      { id: 'tx4', timestamp: '2023-07-15T14:45:00Z', amount: 1200, type: 'deposit', txHash: '0xc7d8...6f3b', status: 'completed' },
      { id: 'tx5', timestamp: '2023-08-01T10:30:00Z', amount: -500, type: 'withdraw', txHash: '0xd1e9...4a5c', status: 'completed' }
    ],
    detailedPerformance: {
      daily: 1.2,
      weekly: 3.7,
      monthly: 12.3,
      allTime: 16.5,
      trades: {
        won: 56,
        lost: 40,
        total: 96
      },
      profitFactor: 1.62,
      avgDuration: '12h 45m'
    },
    settings: {
      riskLevel: 'high',
      maxDrawdown: 20,
      positionSizing: 15,
      tradesPerDay: 2,
      automationLevel: 'full',
      timeframes: ['4h', 'Daily', 'Weekly'],
      indicators: ['Stochastic', 'MACD', 'Bollinger Bands']
    },
    instructions: [
      {
        id: 'instr-3',
        content: 'Look for oversold conditions on daily timeframe',
        createdAt: '2023-06-22T09:15:00Z',
        enabled: true,
        category: 'timing',
        impact: 'high'
      }
    ]
  },
  {
    id: 'agent-789',
    name: 'StableCoin Arbitrageur',
    status: 'paused',
    type: 'arbitrage',
    performance: 3.2,
    trades: 412,
    winRate: 91,
    createdAt: '2023-04-10',
    specialization: ['Stablecoins', 'DEX', 'CEX'],
    description: 'Stablecoin arbitrage between exchanges',
    level: 'basic',
    walletAddress: '0x9876...4321',
    balance: 5000.00,
    transactions: [
      { id: 'tx6', timestamp: '2023-04-10T11:00:00Z', amount: 2000, type: 'deposit', txHash: '0xe2f3...2d7b', status: 'completed' },
      { id: 'tx7', timestamp: '2023-05-05T14:45:00Z', amount: 3000, type: 'deposit', txHash: '0xf4a2...1c8d', status: 'completed' },
      { id: 'tx8', timestamp: '2023-06-10T10:30:00Z', amount: -1000, type: 'withdraw', txHash: '0xa1b2...3e4f', status: 'completed' },
      { id: 'tx9', timestamp: '2023-07-01T09:15:00Z', amount: 1000, type: 'deposit', txHash: '0xb2c3...5d6e', status: 'completed' }
    ],
    detailedPerformance: {
      daily: 0.2,
      weekly: 1.1,
      monthly: 3.2,
      allTime: 7.8,
      trades: {
        won: 375,
        lost: 37,
        total: 412
      },
      profitFactor: 2.31,
      avgDuration: '0h 15m'
    },
    settings: {
      riskLevel: 'low',
      maxDrawdown: 5,
      positionSizing: 25,
      tradesPerDay: 15,
      automationLevel: 'full',
      timeframes: ['1m', '5m', '15m'],
      indicators: ['Price Divergence', 'Liquidity', 'Fees']
    },
    instructions: [
      {
        id: 'instr-4',
        content: 'Only execute when spread exceeds gas costs by 200%',
        createdAt: '2023-04-10T11:00:00Z',
        enabled: true,
        category: 'strategy',
        impact: 'high'
      },
      {
        id: 'instr-5',
        content: 'Focus on USDC-USDT pairs across top 5 exchanges',
        createdAt: '2023-04-15T16:30:00Z',
        enabled: true,
        category: 'market',
        impact: 'medium'
      }
    ]
  }
]

// Navigation items for both top and side navigation
const navigationItems = [
  { name: 'Dashboard', href: '/dashboard', icon: Home },
  { name: 'Command', href: '/dashboard/command', icon: MessageSquare },
  { name: 'Brain', href: '/dashboard/brain', icon: TrendingUp },
  { name: 'Farms', href: '/dashboard/farm-management', icon: Database },
  { name: 'Agents', href: '/dashboard/agents', icon: Bot },
  { name: 'Goals', href: '/dashboard/goals', icon: Target },
  { name: 'Treasury', href: '/dashboard/banking', icon: Wallet },
];

export default function DashboardLayout({ children }: { children: ReactNode }) {
  const [isDarkMode, setIsDarkMode] = useState(false);
  const [agents, setAgents] = useState<Agent[]>(initialAgentData);
  const [activePath, setActivePath] = useState('');
  const [error, setError] = useState<Error | null>(null);
  const [isLoaded, setIsLoaded] = useState(false);

  // Set active path on mount - with safe client-side initialization
  useEffect(() => {
    if (typeof window !== 'undefined') {
      setActivePath(window.location.pathname);
      // Force loading to complete
      setIsLoaded(true);
    }
  }, []);

  // Force initialization after a short delay to prevent infinite loading
  useEffect(() => {
    const timer = setTimeout(() => {
      if (!isLoaded && typeof window !== 'undefined') {
        console.log("Force loading dashboard after timeout");
        setIsLoaded(true);
      }
    }, 2000);
    
    return () => clearTimeout(timer);
  }, [isLoaded]);
>>>>>>> 69c336df

// Import performance monitoring tools
import { useReportWebVitals } from 'next/web-vitals';

// Dynamic imports for new components
const ConnectionStatus = dynamic(
  () => import("@/components/dashboard/connection-status").then(mod => ({ default: mod.ConnectionStatus })),
  { ssr: false, loading: () => <div className="h-4 w-24 bg-gray-200 animate-pulse rounded"></div> }
);

const ResponsiveDebugger = dynamic(
  () => import("@/components/dashboard/responsive-debugger").then(mod => ({ default: mod.ResponsiveDebugger })),
  { ssr: false }
);

const Analytics = dynamic(
  () => import("@/components/analytics/analytics").then(mod => ({ default: mod.Analytics })),
  { ssr: false }
);

/**
 * Client Components Bundle - simplified version
 */
function ClientComponents() {
  return (
    <>
      {/* Analytics tracking (invisible component) */}
      <Analytics />
      
      {/* Responsive layout debugging tool (only in dev mode with ?responsive=true) */}
      {process.env.NODE_ENV === 'development' && <ResponsiveDebugger />}
    </>
  );
}

interface DashboardLayoutProps {
  children: React.ReactNode;
}

// Performance monitoring function to collect metrics
function reportWebVitals() {
  useReportWebVitals(metric => {
    // Analytics implementation
    console.log(metric);
    
    // In production, send to your analytics service
    if (process.env.NODE_ENV === 'production') {
      // Example: Send to custom endpoint
      // fetch('/api/analytics', {
      //   method: 'POST',
      //   body: JSON.stringify(metric)
      // });
    }
  });
  
  return null;
}

// Create a client
const queryClient = new QueryClient();

export default function DashboardLayout({ children }: DashboardLayoutProps) {
  const pathname = usePathname();
  const router = useRouter();
  
  // Extract farmId from URL if applicable
  const getFarmIdFromUrl = () => {
    const parts = pathname.split('/');
    const farmIndex = parts.findIndex(part => part === 'farms');
    if (farmIndex !== -1 && parts.length > farmIndex + 1) {
      return parts[farmIndex + 1];
    }
    return null;
  };
<<<<<<< HEAD
  
  const farmId = getFarmIdFromUrl() || '';
  
  // Note: Route prefetching is now handled by the ClientSideComponents
  
  // Note: Analytics tracking is now handled by the Analytics component

  return (
    <QueryClientProvider client={queryClient}>
      <AuthBypassProvider>
        <MockDataProvider>
          <DevAutoConnector>
            <WalletProvider>
        <ModalProvider>
          <div className="h-screen bg-background overflow-hidden">
          {/* Performance monitoring */}
          {reportWebVitals()}
          
          {/* Performance and analytics enhancements */}
          <ClientComponents />
          
          {/* Improved fixed sidebar with shadcn/ui components */}
          <FixedSidebar />

          {/* Main content area with proper margin for fixed sidebar */}
          <div className="ml-64 flex-1 flex flex-col overflow-hidden h-screen bg-background">
            {/* Main content */}
            <main className="flex-1 overflow-auto">
              {children}
            </main>
            
            {/* Footer with connection status */}
            <div className="border-t p-2 px-4 flex justify-between items-center">
              <ConnectionStatus />
              
              <div className="text-xs text-muted-foreground">
                Trading Farm v1.5.2
=======

  const handleAgentChange = (updatedAgents: Agent[]) => {
    setAgents(updatedAgents)
  }

  // Check if a path is active
  const isActive = (path: string) => {
    if (typeof window !== 'undefined') {
      const currentPath = window.location.pathname;
      return currentPath === path || currentPath.startsWith(`${path}/`);
    }
    return false;
  };

  // If there's an error, render a basic error UI
  if (error) {
    return (
      <div className="p-6">
        <Alert variant="destructive" className="mb-6">
          <AlertCircle className="h-5 w-5" />
          <AlertTitle>Dashboard Error</AlertTitle>
          <AlertDescription>
            {error.message || "Failed to initialize dashboard. Please try refreshing the page."}
          </AlertDescription>
        </Alert>
        <div className="rounded-md border p-4">
          <h1 className="text-2xl font-bold mb-4">Dashboard Layout Error</h1>
          <p className="mb-4">There was an error loading the dashboard. You can try the following:</p>
          <ul className="list-disc pl-6 mb-4">
            <li>Refresh the page</li>
            <li>Check your browser console for errors</li>
            <li>Verify network connectivity</li>
          </ul>
          <div className="flex space-x-4 mt-6">
            <button 
              onClick={() => window.location.reload()} 
              className="bg-primary text-primary-foreground px-4 py-2 rounded-md"
            >
              Refresh Page
            </button>
            <a 
              href="/dashboard/debug" 
              className="border border-border px-4 py-2 rounded-md"
            >
              Go to Debug Page
            </a>
          </div>
        </div>
      </div>
    );
  }

  // If not loaded yet, show a simple loading state with debug info
  if (!isLoaded) {
    return (
      <div className="flex h-screen flex-col items-center justify-center">
        <div className="text-center">
          <LineChart className="h-10 w-10 animate-pulse mx-auto mb-4 text-primary" />
          <h1 className="text-2xl font-bold">Loading Trading Farm Dashboard...</h1>
          {/* Add a forced reload button in case of getting stuck */}
          <button
            onClick={() => {
              console.log("Force loading the dashboard");
              setIsLoaded(true);
            }}
            className="mt-4 px-4 py-2 bg-primary text-white rounded-md"
          >
            Force Dashboard Load
          </button>
          
          {/* Debug information */}
          <div className="mt-8 text-left bg-background/80 p-4 rounded-md max-w-lg mx-auto">
            <h3 className="font-medium mb-2">Loading Debug Info:</h3>
            <pre className="text-xs overflow-auto max-h-40 bg-muted p-2 rounded">
              No debug information available
            </pre>
          </div>
        </div>
      </div>
    );
  }

  // Main dashboard layout
  return (
    <div className="flex h-screen">
      {/* Wrap the entire dashboard in error boundaries */}
      <ErrorBoundaryWrapper>
        <AIAgentV2Provider>
          <ElizaProvider>
            {/* Mobile Navigation Toggle */}
            <label htmlFor="sidebar-toggle" className="fixed bottom-4 right-4 z-50 flex h-12 w-12 cursor-pointer items-center justify-center rounded-full bg-primary text-white shadow-lg md:hidden">
              <Menu className="block h-6 w-6 md:hidden" />
            </label>

            {/* Hidden toggle for mobile navigation */}
            <input type="checkbox" id="sidebar-toggle" className="hidden" />

            {/* Main Container */}
            <div className="flex h-full w-full flex-1 overflow-hidden" data-component-name="DashboardLayout">
              {/* Sidebar Navigation */}
              <div className="fixed inset-y-0 z-20 -translate-x-full border-r border-border bg-background p-6 shadow-lg transition-transform md:static md:translate-x-0">
                <div className="flex h-full flex-col justify-between">
                  <div className="space-y-8">
                    {/* Logo and Brand */}
                    <div className="flex items-center space-x-2">
                      <div className="rounded-md bg-primary p-2 text-primary-foreground">
                        <LineChart className="h-6 w-6" />
                      </div>
                      <span className="text-xl font-bold">Trading Farm</span>
                    </div>

                    {/* Mobile Close Button */}
                    <label htmlFor="sidebar-toggle" className="absolute right-4 top-4 block cursor-pointer md:hidden">
                      <X className="h-6 w-6" />
                    </label>

                    {/* Navigation Links */}
                    <nav className="space-y-1">
                      {navigationItems.map((item) => (
                        <a
                          key={item.href}
                          href={item.href}
                          className={`flex items-center space-x-3 rounded-md px-3 py-2 text-sm font-medium transition-colors ${
                            isActive(item.href)
                              ? 'bg-primary/10 text-primary'
                              : 'hover:bg-muted'
                          }`}
                        >
                          <item.icon className={`h-5 w-5 ${isActive(item.href) ? 'text-primary' : ''}`} />
                          <span>{item.name}</span>
                        </a>
                      ))}
                    </nav>
                  </div>
                  {/* User Profile */}
                  <div className="rounded-md border border-border p-3">
                    <div className="flex items-center space-x-3">
                      <div className="h-9 w-9 rounded-full bg-primary/10 flex items-center justify-center">
                        <span className="text-sm font-medium text-primary">JD</span>
                      </div>
                      <div>
                        <p className="text-sm font-medium">John Doe</p>
                        <p className="text-xs text-muted-foreground">Trader</p>
                      </div>
                    </div>
                  </div>
                </div>
              </div>
              
              {/* Main Content */}
              <div className="flex-1 overflow-auto">
                {/* Top Navigation */}
                <div className="sticky top-0 z-10 border-b border-border bg-background px-6 py-4">
                  <div className="flex items-center justify-between">
                    {/* Page Title */}
                    <h1 className="text-lg font-semibold">Trading Farm Dashboard</h1>
                    
                    {/* Top Controls */}
                    <div className="flex items-center space-x-4">
                      {/* Theme Toggle */}
                      <button 
                        onClick={toggleTheme}
                        className="rounded-md p-2 hover:bg-muted"
                        aria-label="Toggle theme"
                      >
                        {isDarkMode ? <Sun className="h-5 w-5" /> : <Moon className="h-5 w-5" />}
                      </button>
                      
                      {/* Notifications */}
                      <button 
                        className="rounded-md p-2 hover:bg-muted relative"
                        aria-label="View notifications"
                      >
                        <AlertCircle className="h-5 w-5" />
                        <span className="absolute -top-1 -right-1 h-4 w-4 rounded-full bg-primary text-[10px] font-bold text-primary-foreground flex items-center justify-center">
                          3
                        </span>
                      </button>
                      
                      {/* User Menu */}
                      <div className="relative">
                        <button 
                          className="h-8 w-8 rounded-full bg-primary/10 flex items-center justify-center"
                          aria-label="User menu"
                        >
                          <span className="text-sm font-medium text-primary">JD</span>
                        </button>
                      </div>
                    </div>
                  </div>
                </div>
                
                {/* Page Content */}
                <main className="p-6">
                  {children}
                </main>
>>>>>>> 69c336df
              </div>

              {/* ElizaOS Console Container */}
              <ElizaConsoleContainer agents={agents} onAgentChange={handleAgentChange} />
            </div>
<<<<<<< HEAD
          </div>
          </div>
          <Toaster />
        </ModalProvider>
      </WalletProvider>
          </DevAutoConnector>
        </MockDataProvider>
      </AuthBypassProvider>
      {process.env.NODE_ENV !== 'production' && <ReactQueryDevtools />}
    </QueryClientProvider>
  );
=======
          </ElizaProvider>
        </AIAgentV2Provider>
      </ErrorBoundaryWrapper>
    </div>
  )
}

// Simple error boundary component
class ErrorBoundaryWrapper extends React.Component<{ children: ReactNode }, { hasError: boolean, error: Error | null }> {
  constructor(props: { children: ReactNode }) {
    super(props);
    this.state = { hasError: false, error: null };
  }

  static getDerivedStateFromError(error: Error) {
    return { hasError: true, error };
  }

  componentDidCatch(error: Error, errorInfo: React.ErrorInfo) {
    console.error("Dashboard error:", error, errorInfo);
  }

  render() {
    if (this.state.hasError) {
      return (
        <div className="p-6">
          <Alert variant="destructive" className="mb-6">
            <AlertCircle className="h-5 w-5" />
            <AlertTitle>Dashboard Error</AlertTitle>
            <AlertDescription>
              {this.state.error?.message || "An error occurred in the dashboard components."}
            </AlertDescription>
          </Alert>
          <div className="rounded-md border p-4">
            <h1 className="text-2xl font-bold mb-4">Component Error</h1>
            <p className="mb-4">There was an error in one of the dashboard components. You can try the following:</p>
            <ul className="list-disc pl-6 mb-4">
              <li>Refresh the page</li>
              <li>Check browser console for detailed errors</li>
              <li>Visit the debug page to test individual components</li>
            </ul>
            <div className="flex space-x-4 mt-6">
              <button 
                onClick={() => window.location.reload()} 
                className="bg-primary text-primary-foreground px-4 py-2 rounded-md"
              >
                Refresh Page
              </button>
              <a 
                href="/dashboard/debug" 
                className="border border-border px-4 py-2 rounded-md"
              >
                Go to Debug Page
              </a>
            </div>
          </div>
        </div>
      );
    }

    return this.props.children;
  }
>>>>>>> 69c336df
}<|MERGE_RESOLUTION|>--- conflicted
+++ resolved
@@ -1,6 +1,5 @@
 'use client';
 
-<<<<<<< HEAD
 import React from "react";
 import Link from "next/link";
 import { usePathname, useRouter } from 'next/navigation';
@@ -19,248 +18,6 @@
 import { FixedSidebar } from "@/components/dashboard/fixed-sidebar";
 import { Toaster } from "@/components/ui/toaster";
 import { ModalProvider } from "@/components/ui/modal-controller";
-=======
-import React, { ReactNode, useState, useEffect } from "react"
-import { 
-  Home, 
-  LineChart, 
-  Gift, 
-  BarChart2, 
-  Settings, 
-  Menu, 
-  X,
-  Wallet,
-  Sun,
-  Moon,
-  Database,
-  Bot,
-  Target,
-  MessageSquare,
-  TrendingUp,
-  AlertCircle
-} from "lucide-react"
-import { ElizaProvider } from "@/context/eliza-context"
-import { AIAgentV2Provider } from "@/context/ai-agent-v2-context"
-import ElizaConsoleContainer from "@/components/elizaos/eliza-console-container"
-import { Agent } from "@/components/agents/agent-details"
-import { AgentInstruction } from "@/components/agents/agent-intelligence"
-import { Alert, AlertDescription, AlertTitle } from "@/components/ui/alert"
-
-// Mock initial agent data (in a real app, this would come from an API)
-const initialAgentData: Agent[] = [
-  {
-    id: 'agent-123',
-    name: 'TrendMaster',
-    status: 'active',
-    type: 'trend',
-    performance: 8.5,
-    trades: 147,
-    winRate: 63,
-    createdAt: '2023-05-15',
-    specialization: ['Bitcoin', 'Ethereum', 'Large Caps'],
-    description: 'Trend following agent that specializes in major cryptocurrencies',
-    level: 'advanced',
-    walletAddress: '0x1234...5678',
-    balance: 1250.75,
-    transactions: [
-      { id: 'tx1', timestamp: '2023-05-16T10:30:00Z', amount: 500, type: 'deposit', txHash: '0x78a1...3f5d', status: 'completed' },
-      { id: 'tx2', timestamp: '2023-06-01T14:45:00Z', amount: 750, type: 'deposit', txHash: '0x92c4...7e8a', status: 'completed' }
-    ],
-    detailedPerformance: {
-      daily: 0.8,
-      weekly: 2.3,
-      monthly: 8.5,
-      allTime: 12.7,
-      trades: {
-        won: 93,
-        lost: 54,
-        total: 147
-      },
-      profitFactor: 1.75,
-      avgDuration: '4h 26m'
-    },
-    settings: {
-      riskLevel: 'medium',
-      maxDrawdown: 15,
-      positionSizing: 10,
-      tradesPerDay: 5,
-      automationLevel: 'full',
-      timeframes: ['1h', '4h', 'Daily'],
-      indicators: ['RSI', 'Moving Averages', 'Volume']
-    },
-    instructions: [
-      {
-        id: 'instr-1',
-        content: 'Focus on uptrend confirmation with volume analysis',
-        createdAt: '2023-05-15T10:30:00Z',
-        enabled: true,
-        category: 'market',
-        impact: 'high'
-      },
-      {
-        id: 'instr-2',
-        content: 'Increase position size when volatility decreases',
-        createdAt: '2023-06-01T14:45:00Z',
-        enabled: true,
-        category: 'risk',
-        impact: 'medium'
-      }
-    ]
-  },
-  {
-    id: 'agent-456',
-    name: 'SwingTrader',
-    status: 'active',
-    type: 'reversal',
-    performance: 12.3,
-    trades: 96,
-    winRate: 58,
-    createdAt: '2023-06-22',
-    specialization: ['DeFi', 'Mid Caps'],
-    description: 'Reversal pattern detection for swing trading opportunities',
-    level: 'advanced',
-    walletAddress: '0xabcd...ef12',
-    balance: 2340.50,
-    transactions: [
-      { id: 'tx3', timestamp: '2023-06-22T09:15:00Z', amount: 1000, type: 'deposit', txHash: '0xab45...9d2e', status: 'completed' },
-      { id: 'tx4', timestamp: '2023-07-15T14:45:00Z', amount: 1200, type: 'deposit', txHash: '0xc7d8...6f3b', status: 'completed' },
-      { id: 'tx5', timestamp: '2023-08-01T10:30:00Z', amount: -500, type: 'withdraw', txHash: '0xd1e9...4a5c', status: 'completed' }
-    ],
-    detailedPerformance: {
-      daily: 1.2,
-      weekly: 3.7,
-      monthly: 12.3,
-      allTime: 16.5,
-      trades: {
-        won: 56,
-        lost: 40,
-        total: 96
-      },
-      profitFactor: 1.62,
-      avgDuration: '12h 45m'
-    },
-    settings: {
-      riskLevel: 'high',
-      maxDrawdown: 20,
-      positionSizing: 15,
-      tradesPerDay: 2,
-      automationLevel: 'full',
-      timeframes: ['4h', 'Daily', 'Weekly'],
-      indicators: ['Stochastic', 'MACD', 'Bollinger Bands']
-    },
-    instructions: [
-      {
-        id: 'instr-3',
-        content: 'Look for oversold conditions on daily timeframe',
-        createdAt: '2023-06-22T09:15:00Z',
-        enabled: true,
-        category: 'timing',
-        impact: 'high'
-      }
-    ]
-  },
-  {
-    id: 'agent-789',
-    name: 'StableCoin Arbitrageur',
-    status: 'paused',
-    type: 'arbitrage',
-    performance: 3.2,
-    trades: 412,
-    winRate: 91,
-    createdAt: '2023-04-10',
-    specialization: ['Stablecoins', 'DEX', 'CEX'],
-    description: 'Stablecoin arbitrage between exchanges',
-    level: 'basic',
-    walletAddress: '0x9876...4321',
-    balance: 5000.00,
-    transactions: [
-      { id: 'tx6', timestamp: '2023-04-10T11:00:00Z', amount: 2000, type: 'deposit', txHash: '0xe2f3...2d7b', status: 'completed' },
-      { id: 'tx7', timestamp: '2023-05-05T14:45:00Z', amount: 3000, type: 'deposit', txHash: '0xf4a2...1c8d', status: 'completed' },
-      { id: 'tx8', timestamp: '2023-06-10T10:30:00Z', amount: -1000, type: 'withdraw', txHash: '0xa1b2...3e4f', status: 'completed' },
-      { id: 'tx9', timestamp: '2023-07-01T09:15:00Z', amount: 1000, type: 'deposit', txHash: '0xb2c3...5d6e', status: 'completed' }
-    ],
-    detailedPerformance: {
-      daily: 0.2,
-      weekly: 1.1,
-      monthly: 3.2,
-      allTime: 7.8,
-      trades: {
-        won: 375,
-        lost: 37,
-        total: 412
-      },
-      profitFactor: 2.31,
-      avgDuration: '0h 15m'
-    },
-    settings: {
-      riskLevel: 'low',
-      maxDrawdown: 5,
-      positionSizing: 25,
-      tradesPerDay: 15,
-      automationLevel: 'full',
-      timeframes: ['1m', '5m', '15m'],
-      indicators: ['Price Divergence', 'Liquidity', 'Fees']
-    },
-    instructions: [
-      {
-        id: 'instr-4',
-        content: 'Only execute when spread exceeds gas costs by 200%',
-        createdAt: '2023-04-10T11:00:00Z',
-        enabled: true,
-        category: 'strategy',
-        impact: 'high'
-      },
-      {
-        id: 'instr-5',
-        content: 'Focus on USDC-USDT pairs across top 5 exchanges',
-        createdAt: '2023-04-15T16:30:00Z',
-        enabled: true,
-        category: 'market',
-        impact: 'medium'
-      }
-    ]
-  }
-]
-
-// Navigation items for both top and side navigation
-const navigationItems = [
-  { name: 'Dashboard', href: '/dashboard', icon: Home },
-  { name: 'Command', href: '/dashboard/command', icon: MessageSquare },
-  { name: 'Brain', href: '/dashboard/brain', icon: TrendingUp },
-  { name: 'Farms', href: '/dashboard/farm-management', icon: Database },
-  { name: 'Agents', href: '/dashboard/agents', icon: Bot },
-  { name: 'Goals', href: '/dashboard/goals', icon: Target },
-  { name: 'Treasury', href: '/dashboard/banking', icon: Wallet },
-];
-
-export default function DashboardLayout({ children }: { children: ReactNode }) {
-  const [isDarkMode, setIsDarkMode] = useState(false);
-  const [agents, setAgents] = useState<Agent[]>(initialAgentData);
-  const [activePath, setActivePath] = useState('');
-  const [error, setError] = useState<Error | null>(null);
-  const [isLoaded, setIsLoaded] = useState(false);
-
-  // Set active path on mount - with safe client-side initialization
-  useEffect(() => {
-    if (typeof window !== 'undefined') {
-      setActivePath(window.location.pathname);
-      // Force loading to complete
-      setIsLoaded(true);
-    }
-  }, []);
-
-  // Force initialization after a short delay to prevent infinite loading
-  useEffect(() => {
-    const timer = setTimeout(() => {
-      if (!isLoaded && typeof window !== 'undefined') {
-        console.log("Force loading dashboard after timeout");
-        setIsLoaded(true);
-      }
-    }, 2000);
-    
-    return () => clearTimeout(timer);
-  }, [isLoaded]);
->>>>>>> 69c336df
 
 // Import performance monitoring tools
 import { useReportWebVitals } from 'next/web-vitals';
@@ -335,7 +92,6 @@
     }
     return null;
   };
-<<<<<<< HEAD
   
   const farmId = getFarmIdFromUrl() || '';
   
@@ -373,210 +129,11 @@
               
               <div className="text-xs text-muted-foreground">
                 Trading Farm v1.5.2
-=======
-
-  const handleAgentChange = (updatedAgents: Agent[]) => {
-    setAgents(updatedAgents)
-  }
-
-  // Check if a path is active
-  const isActive = (path: string) => {
-    if (typeof window !== 'undefined') {
-      const currentPath = window.location.pathname;
-      return currentPath === path || currentPath.startsWith(`${path}/`);
-    }
-    return false;
-  };
-
-  // If there's an error, render a basic error UI
-  if (error) {
-    return (
-      <div className="p-6">
-        <Alert variant="destructive" className="mb-6">
-          <AlertCircle className="h-5 w-5" />
-          <AlertTitle>Dashboard Error</AlertTitle>
-          <AlertDescription>
-            {error.message || "Failed to initialize dashboard. Please try refreshing the page."}
-          </AlertDescription>
-        </Alert>
-        <div className="rounded-md border p-4">
-          <h1 className="text-2xl font-bold mb-4">Dashboard Layout Error</h1>
-          <p className="mb-4">There was an error loading the dashboard. You can try the following:</p>
-          <ul className="list-disc pl-6 mb-4">
-            <li>Refresh the page</li>
-            <li>Check your browser console for errors</li>
-            <li>Verify network connectivity</li>
-          </ul>
-          <div className="flex space-x-4 mt-6">
-            <button 
-              onClick={() => window.location.reload()} 
-              className="bg-primary text-primary-foreground px-4 py-2 rounded-md"
-            >
-              Refresh Page
-            </button>
-            <a 
-              href="/dashboard/debug" 
-              className="border border-border px-4 py-2 rounded-md"
-            >
-              Go to Debug Page
-            </a>
-          </div>
-        </div>
-      </div>
-    );
-  }
-
-  // If not loaded yet, show a simple loading state with debug info
-  if (!isLoaded) {
-    return (
-      <div className="flex h-screen flex-col items-center justify-center">
-        <div className="text-center">
-          <LineChart className="h-10 w-10 animate-pulse mx-auto mb-4 text-primary" />
-          <h1 className="text-2xl font-bold">Loading Trading Farm Dashboard...</h1>
-          {/* Add a forced reload button in case of getting stuck */}
-          <button
-            onClick={() => {
-              console.log("Force loading the dashboard");
-              setIsLoaded(true);
-            }}
-            className="mt-4 px-4 py-2 bg-primary text-white rounded-md"
-          >
-            Force Dashboard Load
-          </button>
-          
-          {/* Debug information */}
-          <div className="mt-8 text-left bg-background/80 p-4 rounded-md max-w-lg mx-auto">
-            <h3 className="font-medium mb-2">Loading Debug Info:</h3>
-            <pre className="text-xs overflow-auto max-h-40 bg-muted p-2 rounded">
-              No debug information available
-            </pre>
-          </div>
-        </div>
-      </div>
-    );
-  }
-
-  // Main dashboard layout
-  return (
-    <div className="flex h-screen">
-      {/* Wrap the entire dashboard in error boundaries */}
-      <ErrorBoundaryWrapper>
-        <AIAgentV2Provider>
-          <ElizaProvider>
-            {/* Mobile Navigation Toggle */}
-            <label htmlFor="sidebar-toggle" className="fixed bottom-4 right-4 z-50 flex h-12 w-12 cursor-pointer items-center justify-center rounded-full bg-primary text-white shadow-lg md:hidden">
-              <Menu className="block h-6 w-6 md:hidden" />
-            </label>
-
-            {/* Hidden toggle for mobile navigation */}
-            <input type="checkbox" id="sidebar-toggle" className="hidden" />
-
-            {/* Main Container */}
-            <div className="flex h-full w-full flex-1 overflow-hidden" data-component-name="DashboardLayout">
-              {/* Sidebar Navigation */}
-              <div className="fixed inset-y-0 z-20 -translate-x-full border-r border-border bg-background p-6 shadow-lg transition-transform md:static md:translate-x-0">
-                <div className="flex h-full flex-col justify-between">
-                  <div className="space-y-8">
-                    {/* Logo and Brand */}
-                    <div className="flex items-center space-x-2">
-                      <div className="rounded-md bg-primary p-2 text-primary-foreground">
-                        <LineChart className="h-6 w-6" />
-                      </div>
-                      <span className="text-xl font-bold">Trading Farm</span>
-                    </div>
-
-                    {/* Mobile Close Button */}
-                    <label htmlFor="sidebar-toggle" className="absolute right-4 top-4 block cursor-pointer md:hidden">
-                      <X className="h-6 w-6" />
-                    </label>
-
-                    {/* Navigation Links */}
-                    <nav className="space-y-1">
-                      {navigationItems.map((item) => (
-                        <a
-                          key={item.href}
-                          href={item.href}
-                          className={`flex items-center space-x-3 rounded-md px-3 py-2 text-sm font-medium transition-colors ${
-                            isActive(item.href)
-                              ? 'bg-primary/10 text-primary'
-                              : 'hover:bg-muted'
-                          }`}
-                        >
-                          <item.icon className={`h-5 w-5 ${isActive(item.href) ? 'text-primary' : ''}`} />
-                          <span>{item.name}</span>
-                        </a>
-                      ))}
-                    </nav>
-                  </div>
-                  {/* User Profile */}
-                  <div className="rounded-md border border-border p-3">
-                    <div className="flex items-center space-x-3">
-                      <div className="h-9 w-9 rounded-full bg-primary/10 flex items-center justify-center">
-                        <span className="text-sm font-medium text-primary">JD</span>
-                      </div>
-                      <div>
-                        <p className="text-sm font-medium">John Doe</p>
-                        <p className="text-xs text-muted-foreground">Trader</p>
-                      </div>
-                    </div>
-                  </div>
-                </div>
-              </div>
-              
-              {/* Main Content */}
-              <div className="flex-1 overflow-auto">
-                {/* Top Navigation */}
-                <div className="sticky top-0 z-10 border-b border-border bg-background px-6 py-4">
-                  <div className="flex items-center justify-between">
-                    {/* Page Title */}
-                    <h1 className="text-lg font-semibold">Trading Farm Dashboard</h1>
-                    
-                    {/* Top Controls */}
-                    <div className="flex items-center space-x-4">
-                      {/* Theme Toggle */}
-                      <button 
-                        onClick={toggleTheme}
-                        className="rounded-md p-2 hover:bg-muted"
-                        aria-label="Toggle theme"
-                      >
-                        {isDarkMode ? <Sun className="h-5 w-5" /> : <Moon className="h-5 w-5" />}
-                      </button>
-                      
-                      {/* Notifications */}
-                      <button 
-                        className="rounded-md p-2 hover:bg-muted relative"
-                        aria-label="View notifications"
-                      >
-                        <AlertCircle className="h-5 w-5" />
-                        <span className="absolute -top-1 -right-1 h-4 w-4 rounded-full bg-primary text-[10px] font-bold text-primary-foreground flex items-center justify-center">
-                          3
-                        </span>
-                      </button>
-                      
-                      {/* User Menu */}
-                      <div className="relative">
-                        <button 
-                          className="h-8 w-8 rounded-full bg-primary/10 flex items-center justify-center"
-                          aria-label="User menu"
-                        >
-                          <span className="text-sm font-medium text-primary">JD</span>
-                        </button>
-                      </div>
-                    </div>
-                  </div>
-                </div>
-                
-                {/* Page Content */}
-                <main className="p-6">
-                  {children}
-                </main>
->>>>>>> 69c336df
               </div>
 
               {/* ElizaOS Console Container */}
               <ElizaConsoleContainer agents={agents} onAgentChange={handleAgentChange} />
             </div>
-<<<<<<< HEAD
           </div>
           </div>
           <Toaster />
@@ -588,68 +145,4 @@
       {process.env.NODE_ENV !== 'production' && <ReactQueryDevtools />}
     </QueryClientProvider>
   );
-=======
-          </ElizaProvider>
-        </AIAgentV2Provider>
-      </ErrorBoundaryWrapper>
-    </div>
-  )
-}
-
-// Simple error boundary component
-class ErrorBoundaryWrapper extends React.Component<{ children: ReactNode }, { hasError: boolean, error: Error | null }> {
-  constructor(props: { children: ReactNode }) {
-    super(props);
-    this.state = { hasError: false, error: null };
-  }
-
-  static getDerivedStateFromError(error: Error) {
-    return { hasError: true, error };
-  }
-
-  componentDidCatch(error: Error, errorInfo: React.ErrorInfo) {
-    console.error("Dashboard error:", error, errorInfo);
-  }
-
-  render() {
-    if (this.state.hasError) {
-      return (
-        <div className="p-6">
-          <Alert variant="destructive" className="mb-6">
-            <AlertCircle className="h-5 w-5" />
-            <AlertTitle>Dashboard Error</AlertTitle>
-            <AlertDescription>
-              {this.state.error?.message || "An error occurred in the dashboard components."}
-            </AlertDescription>
-          </Alert>
-          <div className="rounded-md border p-4">
-            <h1 className="text-2xl font-bold mb-4">Component Error</h1>
-            <p className="mb-4">There was an error in one of the dashboard components. You can try the following:</p>
-            <ul className="list-disc pl-6 mb-4">
-              <li>Refresh the page</li>
-              <li>Check browser console for detailed errors</li>
-              <li>Visit the debug page to test individual components</li>
-            </ul>
-            <div className="flex space-x-4 mt-6">
-              <button 
-                onClick={() => window.location.reload()} 
-                className="bg-primary text-primary-foreground px-4 py-2 rounded-md"
-              >
-                Refresh Page
-              </button>
-              <a 
-                href="/dashboard/debug" 
-                className="border border-border px-4 py-2 rounded-md"
-              >
-                Go to Debug Page
-              </a>
-            </div>
-          </div>
-        </div>
-      );
-    }
-
-    return this.props.children;
-  }
->>>>>>> 69c336df
 }