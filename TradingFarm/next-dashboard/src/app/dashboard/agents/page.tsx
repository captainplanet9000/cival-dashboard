--- conflicted
+++ resolved
@@ -1,83 +1,3 @@
-<<<<<<< HEAD
-import { Metadata } from 'next';
-import ElizaAgentManager from '@/components/eliza/ElizaAgentManager';
-import ElizaEventMonitor from '@/components/eliza/ElizaEventMonitor';
-import ElizaChatInterface from '@/components/eliza/eliza-chat-interface';
-import DashboardHeader from '@/components/dashboard/dashboard-header';
-import { Tabs, TabsContent, TabsList, TabsTrigger } from '@/components/ui/tabs';
-import { Card } from '@/components/ui/card';
-import { Separator } from '@/components/ui/separator';
-
-export const metadata: Metadata = {
-  title: 'Trading Agents - Trading Farm',
-  description: 'Manage your ElizaOS trading agents',
-};
-
-export default function AgentsPage() {
-  return (
-    <>
-      <DashboardHeader 
-        title="Trading Agents" 
-        description="Manage your ElizaOS agents and commands"
-      />
-
-      <Tabs defaultValue="agents" className="space-y-4">
-        <div className="flex items-center">
-          <TabsList>
-            <TabsTrigger value="agents">Agents</TabsTrigger>
-            <TabsTrigger value="events">Events</TabsTrigger>
-            <TabsTrigger value="commands">Command Console</TabsTrigger>
-          </TabsList>
-        </div>
-
-        <TabsContent value="agents" className="space-y-4">
-          <ElizaAgentManager showCreateButton={true} />
-        </TabsContent>
-        
-        <TabsContent value="events" className="space-y-4">
-          <ElizaEventMonitor 
-            maxEvents={100}
-            showAgentEvents={true}
-            showCommandEvents={true}
-            showSystemEvents={true}
-          />
-        </TabsContent>
-        
-        <TabsContent value="commands" className="space-y-4">
-          <Card className="p-6">
-            <h2 className="text-lg font-semibold mb-4">ElizaOS Command Console</h2>
-            <div className="h-[600px]">
-              <ElizaChatInterface />
-            </div>
-          </Card>
-        </TabsContent>
-      </Tabs>
-
-      <Separator className="my-8" />
-
-      <div className="grid grid-cols-1 lg:grid-cols-3 gap-6">
-        <div className="col-span-2">
-          <h2 className="text-lg font-semibold mb-4">Recent Agent Activity</h2>
-          <ElizaEventMonitor 
-            maxEvents={5}
-            showAgentEvents={true}
-            showCommandEvents={false}
-            showSystemEvents={false}
-          />
-        </div>
-        
-        <div>
-          <h2 className="text-lg font-semibold mb-4">System Alerts</h2>
-          <ElizaEventMonitor 
-            maxEvents={5}
-            showAgentEvents={false}
-            showCommandEvents={false}
-            showSystemEvents={true}
-          />
-        </div>
-      </div>
-    </>
-=======
 "use client";
 
 import { useEffect, useState } from "react";
@@ -252,6 +172,5 @@
         </div>
       )}
     </div>
->>>>>>> 4f88af75
   );
 }