<<<<<<< HEAD
// TradingFarm/next-dashboard/src/app/api/farms/route.ts
import { NextRequest, NextResponse } from 'next/server';
import { createServerClient } from '@/utils/supabase/server';
import { z } from 'zod';

const farmSchema = z.object({
  name: z.string().min(3),
  description: z.string().optional(),
  risk_parameters: z.object({
    max_drawdown: z.number().min(0).max(100),
    daily_loss_limit: z.number().min(0),
    position_size_limit: z.number().min(0)
  }),
  capital_allocation: z.number().min(0),
  active: z.boolean().default(true)
});

/**
 * GET /api/farms
 * Get all farms for the authenticated user
 */
export async function GET(request: NextRequest) {
  try {
    const supabase = await createServerClient();
    const { searchParams } = new URL(request.url);
    const farmId = searchParams.get('id');

    if (farmId) {
      // Get single farm
      const { data, error } = await supabase
        .from('farms')
        .select('*')
        .eq('id', farmId)
        .single();

      if (error) throw error;
      return NextResponse.json({ success: true, data });
    }

    // List all farms
    const { data, error } = await supabase
      .from('farms')
      .select('*')
      .order('created_at', { ascending: false });

    if (error) throw error;
    return NextResponse.json({ success: true, data });
  } catch (error) {
    console.error('Error fetching farms:', error);
    return NextResponse.json(
      { success: false, error: 'Failed to fetch farms' },
      { status: 500 }
    );
  }
}

/**
 * POST /api/farms
 * Create a new farm
 */
export async function POST(request: NextRequest) {
  try {
    const supabase = await createServerClient();
    const json = await request.json();

    // Validate farm data
    const validationResult = farmSchema.safeParse(json);
    if (!validationResult.success) {
      return NextResponse.json(
        { success: false, error: 'Invalid farm data', details: validationResult.error.errors },
        { status: 400 }
      );
    }

    const farmData = validationResult.data;

    // Create farm
    const { data, error } = await supabase
      .from('farms')
      .insert(farmData)
      .select()
      .single();

    if (error) throw error;
    return NextResponse.json({ success: true, data });
  } catch (error) {
    console.error('Error creating farm:', error);
    return NextResponse.json(
      { success: false, error: 'Failed to create farm' },
=======
import { createServerAdminClient } from '@/utils/supabase/server';
import { NextRequest, NextResponse } from 'next/server';

/**
 * GET /api/farms
 * Fetches all available farms
 */
export async function GET(request: NextRequest) {
  try {
    const supabase = await createServerAdminClient();

    const { data, error } = await supabase
      .from('farms')
      .select('*')
      .order('name');

    if (error) {
      console.error('Error fetching farms:', error);
      return NextResponse.json(
        { error: 'Failed to fetch farms', details: error.message },
        { status: 500 }
      );
    }

    return NextResponse.json({ data });
  } catch (error) {
    console.error('Unexpected error in GET /api/farms:', error);
    return NextResponse.json(
      { error: 'An unexpected error occurred' },
>>>>>>> 9b07a013
      { status: 500 }
    );
  }
}

/**
<<<<<<< HEAD
 * PUT /api/farms
 * Update a farm
 */
export async function PUT(request: NextRequest) {
  try {
    const supabase = await createServerClient();
    const { id, ...updateData } = await request.json();

    if (!id) {
      return NextResponse.json(
        { success: false, error: 'Farm ID is required' },
        { status: 400 }
      );
    }

    // Validate update data
    const validationResult = farmSchema.partial().safeParse(updateData);
    if (!validationResult.success) {
      return NextResponse.json(
        { success: false, error: 'Invalid farm data', details: validationResult.error.errors },
=======
 * POST /api/farms
 * Create a new farm
 */
export async function POST(request: NextRequest) {
  try {
    const body = await request.json();
    const { name, description, user_id } = body;

    if (!name) {
      return NextResponse.json(
        { error: 'Farm name is required' },
>>>>>>> 9b07a013
        { status: 400 }
      );
    }

<<<<<<< HEAD
    // Update farm
    const { data, error } = await supabase
      .from('farms')
      .update(validationResult.data)
      .eq('id', id)
      .select()
      .single();

    if (error) throw error;
    return NextResponse.json({ success: true, data });
  } catch (error) {
    console.error('Error updating farm:', error);
    return NextResponse.json(
      { success: false, error: 'Failed to update farm' },
      { status: 500 }
    );
  }
}

/**
 * DELETE /api/farms
 * Delete a farm
 */
export async function DELETE(request: NextRequest) {
  try {
    const supabase = await createServerClient();
    const { id } = await request.json();

    if (!id) {
      return NextResponse.json(
        { success: false, error: 'Farm ID is required' },
        { status: 400 }
      );
    }

    // Soft delete farm
    const { data, error } = await supabase
      .from('farms')
      .update({ active: false })
      .eq('id', id)
      .select()
      .single();

    if (error) throw error;
    return NextResponse.json({ success: true, data });
  } catch (error) {
    console.error('Error deleting farm:', error);
    return NextResponse.json(
      { success: false, error: 'Failed to delete farm' },
=======
    const supabase = await createServerAdminClient();

    const { data, error } = await supabase
      .from('farms')
      .insert({
        name,
        description,
        user_id
      })
      .select()
      .single();

    if (error) {
      console.error('Error creating farm:', error);
      return NextResponse.json(
        { error: 'Failed to create farm', details: error.message },
        { status: 500 }
      );
    }

    return NextResponse.json({ data }, { status: 201 });
  } catch (error) {
    console.error('Unexpected error in POST /api/farms:', error);
    return NextResponse.json(
      { error: 'An unexpected error occurred' },
>>>>>>> 9b07a013
      { status: 500 }
    );
  }
}<|MERGE_RESOLUTION|>--- conflicted
+++ resolved
@@ -1,4 +1,3 @@
-<<<<<<< HEAD
 // TradingFarm/next-dashboard/src/app/api/farms/route.ts
 import { NextRequest, NextResponse } from 'next/server';
 import { createServerClient } from '@/utils/supabase/server';
@@ -78,7 +77,11 @@
     // Create farm
     const { data, error } = await supabase
       .from('farms')
-      .insert(farmData)
+      .insert({
+        name,
+        description,
+        user_id
+      })
       .select()
       .single();
 
@@ -88,44 +91,12 @@
     console.error('Error creating farm:', error);
     return NextResponse.json(
       { success: false, error: 'Failed to create farm' },
-=======
-import { createServerAdminClient } from '@/utils/supabase/server';
-import { NextRequest, NextResponse } from 'next/server';
-
-/**
- * GET /api/farms
- * Fetches all available farms
- */
-export async function GET(request: NextRequest) {
-  try {
-    const supabase = await createServerAdminClient();
-
-    const { data, error } = await supabase
-      .from('farms')
-      .select('*')
-      .order('name');
-
-    if (error) {
-      console.error('Error fetching farms:', error);
-      return NextResponse.json(
-        { error: 'Failed to fetch farms', details: error.message },
-        { status: 500 }
-      );
-    }
-
-    return NextResponse.json({ data });
-  } catch (error) {
-    console.error('Unexpected error in GET /api/farms:', error);
-    return NextResponse.json(
-      { error: 'An unexpected error occurred' },
->>>>>>> 9b07a013
       { status: 500 }
     );
   }
 }
 
 /**
-<<<<<<< HEAD
  * PUT /api/farms
  * Update a farm
  */
@@ -146,24 +117,10 @@
     if (!validationResult.success) {
       return NextResponse.json(
         { success: false, error: 'Invalid farm data', details: validationResult.error.errors },
-=======
- * POST /api/farms
- * Create a new farm
- */
-export async function POST(request: NextRequest) {
-  try {
-    const body = await request.json();
-    const { name, description, user_id } = body;
-
-    if (!name) {
-      return NextResponse.json(
-        { error: 'Farm name is required' },
->>>>>>> 9b07a013
         { status: 400 }
       );
     }
 
-<<<<<<< HEAD
     // Update farm
     const { data, error } = await supabase
       .from('farms')
@@ -213,33 +170,6 @@
     console.error('Error deleting farm:', error);
     return NextResponse.json(
       { success: false, error: 'Failed to delete farm' },
-=======
-    const supabase = await createServerAdminClient();
-
-    const { data, error } = await supabase
-      .from('farms')
-      .insert({
-        name,
-        description,
-        user_id
-      })
-      .select()
-      .single();
-
-    if (error) {
-      console.error('Error creating farm:', error);
-      return NextResponse.json(
-        { error: 'Failed to create farm', details: error.message },
-        { status: 500 }
-      );
-    }
-
-    return NextResponse.json({ data }, { status: 201 });
-  } catch (error) {
-    console.error('Unexpected error in POST /api/farms:', error);
-    return NextResponse.json(
-      { error: 'An unexpected error occurred' },
->>>>>>> 9b07a013
       { status: 500 }
     );
   }
