--- conflicted
+++ resolved
@@ -1,10 +1,5 @@
-<<<<<<< HEAD
 import { NextResponse, NextRequest } from '@/types/next-types';
 import { createServerClient } from '@/utils/supabase/server';
-=======
-import { NextResponse, NextRequest } from 'next/server';
-import { createServerAdminClient } from '@/utils/supabase/server';
->>>>>>> 9b07a013
 import { v4 as uuidv4 } from 'uuid';
 import { Database } from '@/types/database.types';
 
@@ -41,7 +36,6 @@
   };
 }
 
-<<<<<<< HEAD
 const mockAgents: AgentResult[] = [
   {
     id: "1",
@@ -203,24 +197,10 @@
       });
     }
     
-=======
-/**
- * GET /api/agents
- * Fetches all agents or agents for a specific farm
- */
-export async function GET(request: NextRequest) {
-  try {
-    const { searchParams } = new URL(request.url);
-    const farmId = searchParams.get('farmId');
-    
-    const supabase = await createServerAdminClient();
-    
->>>>>>> 9b07a013
     let query = supabase
       .from('agents')
       .select(`
         *,
-<<<<<<< HEAD
         farms:farm_id (
           id,
           name
@@ -234,15 +214,6 @@
     }
 
     query = query.range(offset, offset + limit - 1);
-=======
-        farms:farm_id (name)
-      `);
-    
-    // Apply farm filter if provided
-    if (farmId) {
-      query = query.eq('farm_id', farmId);
-    }
->>>>>>> 9b07a013
     
     // Order by created_at descending (newest first)
     query = query.order('created_at', { ascending: false });
@@ -251,7 +222,6 @@
     
     if (error) {
       console.error('Error fetching agents:', error);
-<<<<<<< HEAD
       const { agents: mockAgentData, total } = getMockAgentsByFarmId(farmId, limit, offset);
       return NextResponse.json({
         agents: mockAgentData,
@@ -272,12 +242,6 @@
         offset,
         hasMore: offset + limit < total
       });
-=======
-      return NextResponse.json(
-        { error: 'Failed to fetch agents', details: error.message },
-        { status: 500 }
-      );
->>>>>>> 9b07a013
     }
     
     // Process the data to extract useful properties
@@ -306,7 +270,6 @@
     
     return NextResponse.json({ data: processedData });
   } catch (error) {
-<<<<<<< HEAD
     console.error('Error fetching agents:', error);
     const limit = 10;
     const offset = 0;
@@ -318,13 +281,6 @@
       offset,
       hasMore: offset + limit < total
     });
-=======
-    console.error('Unexpected error in GET /api/agents:', error);
-    return NextResponse.json(
-      { error: 'An unexpected error occurred' },
-      { status: 500 }
-    );
->>>>>>> 9b07a013
   }
 }
 
@@ -334,7 +290,6 @@
  */
 export async function POST(request: NextRequest) {
   try {
-<<<<<<< HEAD
     const requestData = await request.json();
     
     // Mock mode handling enhanced for both regular and ElizaOS agents
@@ -485,107 +440,15 @@
       strategy_type: requestData.strategy_type || 'custom',
       risk_level: requestData.risk_level || 'medium',
       target_markets: requestData.target_markets || [],
-=======
-    const body = await request.json();
-    const { 
-      name, 
-      farm_id, 
-      type, 
-      status, 
-      description, 
-      strategy_type, 
-      risk_level, 
-      target_markets,
-      config 
-    } = body;
-    
-    if (!name) {
-      return NextResponse.json(
-        { error: 'Agent name is required' },
-        { status: 400 }
-      );
-    }
-    
-    if (!farm_id) {
-      return NextResponse.json(
-        { error: 'Farm ID is required' },
-        { status: 400 }
-      );
-    }
-    
-    const supabase = await createServerAdminClient();
-    
-    // Prepare agent data for database
-    // Moving fields that don't exist in the table schema into configuration JSON
-    const agentToCreate = {
-      name,
-      farm_id,
-      status: status || 'initializing',
-      type: type || 'eliza', // Setting to eliza by default
-      configuration: {
-        description,
-        strategy_type,
-        risk_level,
-        target_markets,
-        performance_metrics: {
-          win_rate: 0,
-          profit_loss: 0,
-          total_trades: 0,
-          average_trade_duration: 0
-        },
-        ...config // Add any additional configuration options
-      }
+      performance_metrics: {
+        win_rate: 0,
+        profit_loss: 0,
+        total_trades: 0,
+        average_trade_duration: 0
+      },
+      ...(requestData.config || {})
     };
-    
-    const { data, error } = await supabase
-      .from('agents')
-      .insert(agentToCreate)
-      .select(`
-        *,
-        farms:farm_id (name)
-      `)
-      .single();
-    
-    if (error) {
-      console.error('Error creating agent:', error);
-      return NextResponse.json(
-        { error: 'Failed to create agent', details: error.message },
-        { status: 500 }
-      );
-    }
-    
-    // Process the created agent to match the client-side expected format
-    const configObj = data.configuration || {};
-    const performanceMetrics = configObj.performance_metrics || {};
-    
-    const processedAgent = {
-      ...data,
-      description: configObj.description || '',
-      strategy_type: configObj.strategy_type || '',
-      risk_level: configObj.risk_level || '',
-      target_markets: Array.isArray(configObj.target_markets) ? configObj.target_markets : [],
->>>>>>> 9b07a013
-      performance_metrics: {
-        win_rate: performanceMetrics.win_rate || 0,
-        profit_loss: performanceMetrics.profit_loss || 0,
-        total_trades: performanceMetrics.total_trades || 0,
-        average_trade_duration: performanceMetrics.average_trade_duration || 0
-      },
-      farm_name: data.farms?.name || `Farm ${data.farm_id}`,
-      is_active: data.status === 'active'
-    };
-    
-    return NextResponse.json({ data: processedAgent }, { status: 201 });
-  } catch (error) {
-    console.error('Unexpected error in POST /api/agents:', error);
-    return NextResponse.json(
-      { error: 'An unexpected error occurred' },
-      { status: 500 }
-    );
-  }
-}
-
-<<<<<<< HEAD
+
     const performanceObject = {
       win_rate: 0,
       profit_loss: 0,
@@ -604,27 +467,9 @@
       instructions: requestData.instructions || null,
       permissions: requestData.permissions || {}
     };
-=======
-/**
- * PUT /api/agents/:id
- * Update an existing agent
- */
-export async function PUT(request: NextRequest) {
-  try {
-    const body = await request.json();
-    const { id, ...updates } = body;
->>>>>>> 9b07a013
-    
-    if (!id) {
-      return NextResponse.json(
-        { error: 'Agent ID is required' },
-        { status: 400 }
-      );
-    }
-    
-    const supabase = await createServerAdminClient();
-    
-<<<<<<< HEAD
+    
+    console.log('Creating agent with data:', agentData);
+    
     const { data: agent, error } = await supabase
       .from('agents')
       .insert([agentData])
@@ -634,70 +479,10 @@
           id,
           name
         )
-=======
-    // Fetch the existing agent to merge with updates
-    const { data: existingAgent, error: fetchError } = await supabase
-      .from('agents')
-      .select('*')
-      .eq('id', id)
-      .single();
-    
-    if (fetchError) {
-      console.error(`Error fetching agent ${id}:`, fetchError);
-      return NextResponse.json(
-        { error: 'Failed to fetch existing agent', details: fetchError.message },
-        { status: 500 }
-      );
-    }
-    
-    // Prepare the updates
-    const updatedFields: any = {};
-    
-    // Handle direct table fields
-    if (updates.name) updatedFields.name = updates.name;
-    if (updates.status) updatedFields.status = updates.status;
-    if (updates.type) updatedFields.type = updates.type;
-    if (updates.farm_id) updatedFields.farm_id = updates.farm_id;
-    
-    // Handle configuration fields
-    const existingConfig = existingAgent.configuration || {};
-    const updatedConfig = { ...existingConfig };
-    
-    if (updates.description) updatedConfig.description = updates.description;
-    if (updates.strategy_type) updatedConfig.strategy_type = updates.strategy_type;
-    if (updates.risk_level) updatedConfig.risk_level = updates.risk_level;
-    if (updates.target_markets) updatedConfig.target_markets = updates.target_markets;
-    
-    // Handle performance metrics update
-    if (updates.performance_metrics) {
-      updatedConfig.performance_metrics = {
-        ...(existingConfig.performance_metrics || {}),
-        ...updates.performance_metrics
-      };
-    }
-    
-    // Add any other direct config updates
-    if (updates.config) {
-      Object.assign(updatedConfig, updates.config);
-    }
-    
-    // Add the updated configuration to the update fields
-    updatedFields.configuration = updatedConfig;
-    
-    // Update the agent
-    const { data, error } = await supabase
-      .from('agents')
-      .update(updatedFields)
-      .eq('id', id)
-      .select(`
-        *,
-        farms:farm_id (name)
->>>>>>> 9b07a013
       `)
       .single();
     
     if (error) {
-<<<<<<< HEAD
       console.error('Error creating agent:', error);
       const newMockAgent: AgentResult = {
         id: `mock-${Date.now()}`,
@@ -891,82 +676,5 @@
   } catch (error) {
     console.error('Agent update error:', error);
     return NextResponse.json({ error: 'An unexpected error occurred' }, { status: 500 });
-=======
-      console.error(`Error updating agent ${id}:`, error);
-      return NextResponse.json(
-        { error: 'Failed to update agent', details: error.message },
-        { status: 500 }
-      );
-    }
-    
-    // Process the updated agent to match the client-side expected format
-    const configObj = data.configuration || {};
-    const performanceMetrics = configObj.performance_metrics || {};
-    
-    const processedAgent = {
-      ...data,
-      description: configObj.description || '',
-      strategy_type: configObj.strategy_type || '',
-      risk_level: configObj.risk_level || '',
-      target_markets: Array.isArray(configObj.target_markets) ? configObj.target_markets : [],
-      performance_metrics: {
-        win_rate: performanceMetrics.win_rate || 0,
-        profit_loss: performanceMetrics.profit_loss || 0,
-        total_trades: performanceMetrics.total_trades || 0,
-        average_trade_duration: performanceMetrics.average_trade_duration || 0
-      },
-      farm_name: data.farms?.name || `Farm ${data.farm_id}`,
-      is_active: data.status === 'active'
-    };
-    
-    return NextResponse.json({ data: processedAgent });
-  } catch (error) {
-    console.error('Unexpected error in PUT /api/agents:', error);
-    return NextResponse.json(
-      { error: 'An unexpected error occurred' },
-      { status: 500 }
-    );
-  }
-}
-
-/**
- * DELETE /api/agents/:id
- * Delete an agent
- */
-export async function DELETE(request: NextRequest) {
-  try {
-    const { searchParams } = new URL(request.url);
-    const id = searchParams.get('id');
-    
-    if (!id) {
-      return NextResponse.json(
-        { error: 'Agent ID is required' },
-        { status: 400 }
-      );
-    }
-    
-    const supabase = await createServerAdminClient();
-    
-    const { error } = await supabase
-      .from('agents')
-      .delete()
-      .eq('id', id);
-    
-    if (error) {
-      console.error(`Error deleting agent ${id}:`, error);
-      return NextResponse.json(
-        { error: 'Failed to delete agent', details: error.message },
-        { status: 500 }
-      );
-    }
-    
-    return NextResponse.json({ success: true });
-  } catch (error) {
-    console.error('Unexpected error in DELETE /api/agents:', error);
-    return NextResponse.json(
-      { error: 'An unexpected error occurred' },
-      { status: 500 }
-    );
->>>>>>> 9b07a013
   }
 }