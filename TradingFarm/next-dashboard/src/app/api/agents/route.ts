--- conflicted
+++ resolved
@@ -1,12 +1,7 @@
-<<<<<<< HEAD
-import { NextResponse } from 'next/server';
-import { cookies } from 'next/headers';
-=======
-import type { NextRequest } from 'next/server';
-import { NextResponse } from 'next/server';
->>>>>>> 8d627a32
+import { NextResponse, NextRequest } from 'next/server';
 import { createServerClient } from '@/utils/supabase/server';
-import type { NextRequest } from 'next/server';
+import { v4 as uuidv4 } from 'uuid';
+import { Database } from '@/types/database.types';
 
 interface AgentConfig {
   description: string;
@@ -35,6 +30,12 @@
 // GET handler for fetching all agents
 export async function GET(request: NextRequest) {
   try {
+    const { searchParams } = new URL(request.url);
+    const farmIdParam = searchParams.get('farmId') || searchParams.get('farm_id');
+    const farmId = farmIdParam ? parseInt(farmIdParam) : null;
+    const limit = parseInt(searchParams.get('limit') || '10');
+    const offset = parseInt(searchParams.get('offset') || '0');
+    
     const supabase = await createServerClient();
     
     // Get the user ID from the authentication session
@@ -47,11 +48,6 @@
       );
     }
     
-    // Try to get farm_id from query params
-    const { searchParams } = new URL(request.url);
-    const farmIdParam = searchParams.get('farm_id');
-    const farmId = farmIdParam ? parseInt(farmIdParam, 10) : null;
-    
     // Base query
     let query = supabase
       .from('agents')
@@ -63,11 +59,12 @@
         farm_id,
         created_at,
         updated_at,
+        configuration,
         farms (
           id,
           name
         )
-      `);
+      `, { count: 'exact' });
     
     // Filter by farm_id if provided
     if (farmId) {
@@ -77,8 +74,11 @@
       query = query
         .eq('farms.user_id', user.id);
     }
+
+    // Add pagination
+    query = query.range(offset, offset + limit - 1);
     
-    const { data: agents, error } = await query;
+    const { data: agents, error, count } = await query;
     
     if (error) {
       console.error('Error fetching agents:', error);
@@ -88,17 +88,22 @@
       );
     }
     
-    return NextResponse.json({ agents });
+    return NextResponse.json({
+      agents,
+      total: count || (agents ? agents.length : 0),
+      limit,
+      offset,
+      hasMore: count ? offset + limit < count : false
+    });
   } catch (error) {
     console.error('Error fetching agents:', error);
     return NextResponse.json(
-      { error: 'An unexpected error occurred' },
+      { error: 'Failed to fetch agents data' },
       { status: 500 }
     );
   }
 }
 
-// POST handler for creating a new agent
 export async function POST(request: NextRequest) {
   try {
     const requestData = await request.json();
@@ -148,101 +153,21 @@
     const agentData = {
       name: requestData.name,
       farm_id: requestData.farm_id,
-<<<<<<< HEAD
-      status: 'initializing',
-      type: 'eliza'
-    };
-
-    console.log('Creating agent with data:', { ...agentData, configuration: configObject });
-
-    // First try: Basic insert without configuration to test schema compatibility
-    const { data: basicAgentData, error: basicError } = await supabase
-=======
       status: requestData.status || 'initializing',
       type: requestData.type || 'eliza',
       // Store all additional data in a configuration JSON object
       // This avoids schema issues with missing columns
-      configuration: {
-        description: requestData.description,
-        strategy_type: requestData.strategy_type,
-        risk_level: requestData.risk_level,
-        target_markets: requestData.target_markets || [],
-        performance_metrics: {
-          win_rate: 0,
-          profit_loss: 0,
-          total_trades: 0,
-          average_trade_duration: 0
-        },
-        ...requestData.config
-      }
+      configuration: configObject
     };
     
     console.log('Creating agent with data:', agentData);
     
     // Insert agent into Supabase
     const { data: agent, error } = await supabase
->>>>>>> 8d627a32
       .from('agents')
       .insert([agentData])
-      .select('id, name, farm_id, status, type')
+      .select('id, name, farm_id, status, type, configuration')
       .single();
-<<<<<<< HEAD
-
-    if (basicError) {
-      console.error('Basic agent creation failed:', basicError);
-      
-      // Create a temporary agent response for UI to continue
-      const tempAgentResponse = {
-        id: Math.floor(Math.random() * 1000000), // Temporary ID
-        ...agentData,
-        configuration: configObject,
-        created_at: new Date().toISOString(),
-        updated_at: new Date().toISOString()
-      };
-      
-      return NextResponse.json({ 
-        agent: tempAgentResponse,
-        message: 'Agent created in memory only',
-        error: 'Database insertion failed, but UI can continue with this temporary agent',
-        details: basicError.message
-      });
-    }
-
-    // Now try to update with configuration if basic insert succeeded
-    try {
-      const { error: configError } = await supabase
-        .from('agents')
-        .update({ configuration: configObject })
-        .eq('id', basicAgentData.id);
-      
-      if (configError) {
-        // Configuration column may not exist, but we still have a valid agent
-        console.warn('Failed to update agent configuration:', configError);
-        
-        // Return the created agent without configuration in database
-        return NextResponse.json({ 
-          agent: {
-            ...basicAgentData,
-            configuration: configObject // Include in API response even if not in DB
-          },
-          message: 'Agent created successfully (configuration in memory only)',
-          warning: 'Configuration not saved to database'
-        });
-      }
-    } catch (updateError) {
-      console.warn('Exception updating configuration:', updateError);
-      // Continue with the agent we created
-    }
-
-    // Success path - agent was created and possibly updated with configuration
-    return NextResponse.json({ 
-      agent: {
-        ...basicAgentData,
-        configuration: configObject
-      },
-      message: 'Agent created successfully' 
-    });
-=======
     
     if (error) {
       console.error('Error creating agent:', error);
@@ -255,8 +180,10 @@
     // Skip the agent history logging as it's causing issues
     // We'll add this back once the database procedures are set up properly
     
-    return NextResponse.json({ agent });
->>>>>>> 8d627a32
+    return NextResponse.json({ 
+      agent,
+      message: 'Agent created successfully' 
+    });
   } catch (error) {
     console.error('Agent creation error:', error);
     return NextResponse.json(
