--- conflicted
+++ resolved
@@ -23,30 +23,21 @@
     "axios": "^1.6.2",
     "boxen": "^7.1.1",
     "chalk": "^5.3.0",
-<<<<<<< HEAD
     "clsx": "^2.1.1",
-=======
     "cli-table3": "^0.6.3",
->>>>>>> dfb2b3ce
     "commander": "^11.1.0",
     "dotenv": "^16.3.1",
     "express": "^4.18.2",
-<<<<<<< HEAD
     "lucide-react": "^0.486.0",
-=======
     "figlet": "^1.7.0",
     "gradient-string": "^2.0.2",
->>>>>>> dfb2b3ce
     "next": "^14.0.3",
     "openai": "^4.86.1",
     "ora": "^7.0.1",
     "react": "^18.2.0",
     "react-dom": "^18.2.0",
     "recharts": "^2.15.1",
-<<<<<<< HEAD
     "tailwind-merge": "^3.1.0",
-=======
->>>>>>> dfb2b3ce
     "tailwindcss": "^3.3.5",
     "typescript": "^5.3.2",
     "ws": "^8.14.2",
